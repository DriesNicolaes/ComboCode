# -*- coding: utf-8 -*-

"""
Main code for running GASTRoNOoM (L.Decin) and MCMax (M.Min).

Author: R. Lombaert

"""

import sys
import os
import subprocess
import time

import cc.path
from cc.tools.io import DataIO
from cc.tools.numerical import Gridding
from cc.managers import ModelingManager, PlottingManager, Vic
from cc.modeling.objects import Star, Transition
from cc.statistics import UnresoStats, ResoStats, SedStats
from cc.data.instruments import Pacs, Spire
from cc.data import Sed, Radio
from cc.modeling.tools import ColumnDensity, ContinuumDivision

class ComboCode(object):

    '''
    The interface with which to run the ComboCode package.

    '''

    def __init__(self,inputfilename):

        '''
        Initializing a ComboCode instance.

        Once this is done, you only need to run startSession(). Then all
        methods in this class will be called according to your inputfile. Only
        run separate methods of the class if you know what you are doing!

        Input is read and parsed, and the parameter objects (Star()) are set

        The instrument and data objects, and the plotting manager are set.

        The .spec file is updated here, if requested.

        The inputfile can be given on the command line as:
        python ComboCode.py inputComboCode.dat

        In the python or ipython shell you can do:
        >>> import ComboCode
        >>> cc = ComboCode.ComboCode('/home/robinl/ComboCode/input/inputComboCode.dat')

        @param inputfilename: The name of the inputfile.
        @type inputfilename: string

        '''

        self.inputfilename = inputfilename
        self.readInput()
        self.setGlobalPars()
        self.setOutputFolders()
        self.setStarName()
        self.setPacs()
        self.setSpire()
        self.setSed()
        self.setRadio()
        self.setPlotManager()
        self.setVarPars()
        self.createStarGrid()
        self.addRadioData()
        #- Only the extra transition pars will differ across the grid, so grab
        #- the transition list from one of the Star() objects
        if self.update_spec:
            Transition.updateLineSpec(self.star_grid[0]['GAS_LINES'])
        self.finished = False


    def startSession(self):

        '''
        Start a ComboCode session, based on the input read upon initialisation.

        The supercomputer and model managers are set and ran.

        The plot manager, statistics module, fitter modules are ran if
        requested.

        The session ends by printing some info about the Star() objects.

        Once started, the ComboCode object cannot be started again. You will
        have to re-initialize. This will change in the future.

        '''

        if not self.finished:
            self.setVicManager()
            self.setModelManager()
            self.finished = True
            self.runModelManager()
            self.finalizeVic()
            self.runPlotManager()
            self.runStatistics()
            self.doContDiv()
            #self.appendResults()
            if self.write_dust_density:
                [star.writeDensity() for star in self.star_grid]
            self.printStarInfo()
        else:
            print 'This CC session is already finished. Please, create a new one.'



    def setGlobalPars(self):

        '''
        Set the global parameters for this CC session.

        '''

        default_global = [('mcmax',1),('gastronoom',1),('sphinx',1),('vic',0),\
                          ('iterations',2),('plot_iterative',0),\
                          ('vic_account','vsc30226'),('statistics',0),\
                          ('vic_time_per_sphinx',30),('vic_credits',None),\
                          ('append_results',0),('write_dust_density',0),\
                          ('replace_db_entry',0),('update_spec',0),\
                          ('path_gastronoom',''),('path_mcmax',''),\
                          ('print_model_info',1),('stat_chi2','diff'),\
                          ('contdiv_features',[]),('cfg_contdiv',''),\
                          ('show_contdiv',0),('skip_cooling',0),\
                          ('recover_sphinxfiles',0),('stat_print',0),\
                          ('stat_lll_p',None),('stat_method','clipping'),\
                          ('star_name','model'),\
                          ('stat_lll_partial',0),('stat_lll_vcut',0.0)]
        global_pars = dict([(k,self.processed_input.pop(k.upper(),v))
                            for k,v in default_global])
        self.__dict__.update(global_pars)
        self.vic = 0
        if not self.gastronoom or not self.mcmax: self.iterations = 1
        if (not self.path_mcmax and self.mcmax):
            raise IOError('Please define PATH_MCMAX in your inputfile.')
        if (not self.path_gastronoom and self.gastronoom):
            raise IOError('Please define PATH_GASTRONOOM in your inputfile.')



    def setStarName(self):

        '''
        Set star_name for the ComboCode object.

        Typically this is only one name for a standard modelling session, but
        can be made multiple names as well for a statistical study.

        The ComboCode object keeps track of all the data in lists.

        '''

        pass



    def setPacs(self):

        '''
        Collect the PACS relevant parameters from the inputfile and set the
        PACS object.

        '''
        
        pacs = self.processed_input.pop('PACS',0)
        redo_convolution = self.processed_input.pop('PACS_REDO_CONVOLUTION',0)
        searchstring = self.processed_input.pop('PACS_SEARCHSTRING','')
        oversampling = self.processed_input.pop('PACS_OVERSAMPLING','')
        intrinsic = self.processed_input.pop('PACS_INTRINSIC',1)
        linefit = self.processed_input.pop('PACS_LINEFIT','')
        
        #-- If PACS is not requested, put self.spire to None. Still popping the
        #   PACS specific keywords to avoid clutter in the Star() objects.
        #   In case of a pure model, no data are available anyway.
        if not pacs or self.star_name == 'model':
            self.pacs = None
            return
        
        self.pacs = Pacs.Pacs(star_name=self.star_name,\
                              path=self.path_gastronoom,\
                              redo_convolution=redo_convolution,\
                              oversampling=oversampling,\
                              intrinsic=intrinsic,\
                              path_linefit=linefit)
        self.pacs.setData(searchstring=searchstring)



    def setSpire(self):

        '''
        Collect the SPIRE relevant parameters from the inputfile and set the SPIRE
        object.

        '''
        
        spire = self.processed_input.pop('SPIRE',0)
        searchstring = self.processed_input.pop('SPIRE_SEARCHSTRING','')
        resolution = self.processed_input.pop('SPIRE_RESOLUTION',0)
        intrinsic = self.processed_input.pop('SPIRE_INTRINSIC',1)
        oversampling = self.processed_input.pop('SPIRE_OVERSAMPLING',0)
        linefit = self.processed_input.pop('SPIRE_LINEFIT','')
        
        #-- If SPIRE is not requested, put self.spire to None. Still popping the
        #   SPIRE specific keywords to avoid clutter in the Star() objects.
        #   In case of a pure model, no data are available anyway.
        if not spire or self.star_name == 'model':
            self.spire = None
            return

        self.spire = Spire.Spire(star_name=self.star_name,\
                                 path=self.path_gastronoom,\
                                 resolution=resolution,\
                                 intrinsic=intrinsic,\
                                 oversampling=oversampling,\
                                 path_linefit=linefit)
        self.spire.setData(searchstring=searchstring)



    def setSed(self):

        '''
        Collect the SED data and create an Sed() object.

        '''
        
        sed = self.processed_input.pop('SED',0)
        remove = self.processed_input.pop('SED_PHOT_REMOVE','')
        
        #-- If SED is not requested, put self.spire to None. Still popping the
        #   SED specific keywords to avoid clutter in the Star() objects.
        #   In case of a pure model, no data are available anyway.
        if not sed or self.star_name == 'model':
            self.sed = None
            return
            
        if not remove: remove = []
        elif isinstance(remove,str): remove = [remove]
        else: remove = list(remove)

        self.sed = Sed.Sed(star_name=self.star_name,remove=remove)



    def setRadio(self):

        '''
        Collect the relevant radio data for the requested star. Only done if
        the pathname to the data is given.

        If a database is not present, it is created.

        If the radio_autosearch flag is on, transitions are automatically
        generated based on the available data. Note that in this case, N_QUAD
        from Star() is taken.
        
        '''
        
        radio = self.processed_input.pop('RADIO',0)
        radio_autosearch = self.processed_input.pop('RADIO_AUTOSEARCH',0)
    
        #-- If RADIO is not requested, put self.spire to None. Still popping the
        #   RADIO specific keywords to avoid clutter in the Star() objects.
        #   In case of a pure model, the radio db doesn't have an entry anyway.
        radio_db = Radio.Radio()
        if not radio or not radio_db.has_key(self.star_name):
            self.radio = None
            return
            
        self.radio = radio_db[self.star_name]
        
        #-- Still check self.radio as bool, in case the dict is empty.
        if self.radio and radio_autosearch:        
            #-- Get the transition definitions (are in the correct format
            #   automatically, due to the methods in Radio.py). Check entry info
            #   is still ran, eg to get rid of bad 0 offset type sets.
            #-- 11 entries, n_quad is added in the Star() object (to allow for
            #   proper n_quad gridding). N_quad specification through manual
            #   TRANSITION definition is still possible, but then overrides the 
            #   default N_QUAD value.
            radio_trans = sorted([tr.replace('TRANSITION=','',1)
                                  for tr in self.radio.keys()])
            radio_trans = DataIO.checkEntryInfo(radio_trans,11,'TRANSITION')
            
            #-- Doubles of transitions not possible from db. radio_trans always
            #   a tuple.
            #-- In case doubles after merge: they will be filtered out by Star()
            if self.additive_grid.has_key('TRANSITION'):
                otrl = self.additive_grid['TRANSITION'] 
                ntrl = [tl + radio_trans for tl in otrl]
                self.additive_grid['TRANSITION'] = ntrl
            elif self.processed_input.has_key('TRANSITION'):
                self.processed_input['TRANSITION'] += radio_trans
            else:
                self.processed_input['TRANSITION'] = radio_trans



    def addRadioData(self):

        '''
        Add radio data to Transition() objects in all Star() objects.

        Only done if RADIO_PATH is given and if a file named radio_data.db is
        present in the given folder.

        '''

        if self.radio:
            for star in self.star_grid:
                for trans in star['GAS_LINES']:
                    if trans:
                        trstr = trans.getInputString(include_nquad=0)
                        if trstr in self.radio.keys():
                            trans.addDatafile(self.radio[trstr])



    def setVarPars(self):

        '''
        Define the list of variable parameters in this CC session.

        '''

        self.var_pars = [k for k in self.multiplicative_grid.keys() + \
                                    self.additive_grid.keys()
                           if k[:5] != 'T_MAX']


    def readInput(self):

        '''
        Read input for ComboCode and return list.

        The MOLECULE, TRANSITION and R_POINTS_MASS_LOSS parameter formats are
        checked for errors in this method. If erroneous, an IOError is raised.

        '''

        multi_keys = ['MOLECULE','TRANSITION','R_POINTS_MASS_LOSS']
        input_dict = DataIO.readDict(self.inputfilename,convert_floats=1,\
                                     convert_ints=1,multi_keys=multi_keys)
        #-- keywords in multi_keys require different method
        self.processed_input = dict()
        self.multiplicative_grid = dict()
        self.additive_grid = dict()
        molecules = input_dict.pop('MOLECULE',[])
        transitions = input_dict.pop('TRANSITION',[])
        r_points_mass_loss = input_dict.pop('R_POINTS_MASS_LOSS',[])
        for k,v in input_dict.items():
            #-- Fortran input is not case sensitive. Note: use the dict
            #   value v, not input_dict[k] because of this transformation.
            k = k.upper()
            #-- Determine delimiter
            try:
                if v.find('&') != -1: delimiter = '&'
                elif v.find(';') != -1: delimiter = ';'
                elif v.find(',') != -1: delimiter = ','
                elif v.find(':') != -1: delimiter = ':'
                #-- * while no ; or , or : means multiple values for ONE model
                #   Only * star for multiplicative grid makes no sense (just
                #   give the value without delimiter)
                elif v.find('*') != -1: delimiter = '&'
                else: delimiter = ' '
            except AttributeError:
                #-- v is already a float, so can't use .find on it => no grids
                #-- no need to check the rest, continue on with the next k/v pair
                self.processed_input[k] = v
                continue
            #-- Expanding '*' entries: Assumes the value is first, the count
            #   second. Can't be made flexible, because in some cases the value
            #   cannot be discerned from the count (because both are low-value
            #   integers)
            newv = delimiter.join(\
                        [len(value.split('*')) > 1
                                  and delimiter.join([value.split('*')[0]]*\
                                                      int(value.split('*')[1]))
                                  or value
                         for value in v.split(delimiter)])
            #-- Add entries to processed_input, the multiplicative grid or the
            #-- additive grid, depending on the type of delimiter.
            if delimiter == ' ':
                self.processed_input[k] = v
            elif delimiter == ',':
                newv = [float(value)
                        for value in newv.split(',')]
                newv = Gridding.makeGrid(*newv)
                self.multiplicative_grid[k] = newv
            else:
                try:
                    if delimiter == '&':
                        newv = tuple([float(value.rstrip())
                                      for value in newv.split('&')])
                        self.processed_input[k] = newv
                    elif delimiter == ';':
                        newv = [value.rstrip() == '%' and '%' or float(value.rstrip())
                                for value in newv.split(';')]
                        self.multiplicative_grid[k] = newv
                    elif delimiter == ':':
                        newv = [value.rstrip() == '%' and '%' or float(value.rstrip())
                                for value in newv.split(':')]
                        self.additive_grid[k] = newv
                except ValueError:
                    if delimiter == '&':
                        newv = tuple([value.rstrip()
                                      for value in newv.split('&')])
                        self.processed_input[k] = newv
                    elif delimiter == ';':
                        newv = [value.rstrip()
                                for value in newv.split(';')]
                        self.multiplicative_grid[k] = newv
                    elif delimiter == ':':
                        newv = [value.rstrip()
                                for value in newv.split(':')]
                        self.additive_grid[k] = newv
        #-- Make sure R_POINTS_MASS_LOSS, Molecule and Transition input makes
        #-- sense and is correct
        if molecules:
            molecules = DataIO.checkEntryInfo(molecules,20,'MOLECULE')
            if isinstance(molecules,list):
                self.additive_grid['MOLECULE'] = molecules
            else:
                self.processed_input['MOLECULE'] = molecules
        if r_points_mass_loss:
            r_points_mass_loss = DataIO.checkEntryInfo(r_points_mass_loss,4,\
                                                       'R_POINTS_MASS_LOSS')
            if isinstance(r_points_mass_loss,list):
                self.additive_grid['R_POINTS_MASS_LOSS'] = r_points_mass_loss
            else:
                self.processed_input['R_POINTS_MASS_LOSS'] = r_points_mass_loss
        if transitions:
            nk = 12
            
            #-- Check if N_QUAD is a grid parameter: remove any manual N_QUAD
            #   definitions to allow gridding to work. N_QUAD is taken from 
            #   Star() by default in this case.
            gkeys = self.multiplicative_grid.keys() + self.additive_grid.keys()
            if 'N_QUAD' in gkeys: 
                transitions = [' '.join(tr.split()[:-1]) for tr in transitions]
                nk = 11
            
            #-- If N_QUAD is a gridding key, transitions will always be a tuple.
            transitions = DataIO.checkEntryInfo(transitions,nk,'TRANSITION')
            if isinstance(transitions,list):
                self.additive_grid['TRANSITION'] = transitions
            else:
                self.processed_input['TRANSITION'] = transitions



    def getStars(self):

        '''
        Return the list of Star() objects for this ComboCode session.

        @return: The parameter Star() objects are returned.
        @rtype: list[Star()]

        '''

        return self.star_grid



    def createStarGrid(self):

        '''
        Create a list of Star() objects based on the inputfile that has been
        parsed with cc.readInput().

        The list of Star() objects is saved in self.star_grid, and is accessed
        through cc.getStarGrid().

        '''

        base_star = Star.Star(example_star=self.processed_input,\
                              path_gastronoom=self.path_gastronoom,\
                              path_mcmax=self.path_mcmax)
        if self.additive_grid:
            grid_lengths = [len(v) for v in self.additive_grid.values()]
            if len(set(grid_lengths)) != 1:
                raise IOError('The explicit parameter declaration using <:> '+\
                              'has a variable amount of options (including ' +\
                              'the R_GRID_MASS_LOSS definition). Aborting...')
            else:
                additive_dicts = [dict([(key,grid[index])
                                        for key,grid in self.additive_grid.items()])
                                  for index in xrange(grid_lengths[0])]
                self.star_grid = [Star.Star(example_star=base_star,\
                                         path_gastronoom=self.path_gastronoom,\
                                         path_mcmax=self.path_mcmax,\
                                         extra_input=d)
                                  for d in additive_dicts]
        else:
            self.star_grid = [base_star]
        for key,grid in self.multiplicative_grid.items():
            self.star_grid = [Star.Star(path_gastronoom=self.path_gastronoom,\
                                        path_mcmax=self.path_mcmax,\
                                        example_star=star,\
                                        extra_input=dict([(key,value)]))
                              for star in self.star_grid
                              for value in grid]
        for star in self.star_grid:
            star.normalizeDustAbundances()
        if self.processed_input.has_key('LAST_MCMAX_MODEL'):
            del self.processed_input['LAST_MCMAX_MODEL']
        if self.processed_input.has_key('LAST_GASTRONOOM_MODEL'):
            del self.processed_input['LAST_GASTRONOOM_MODEL']
        #-- Dust abundance is deleted as it is not changed during the session.
        #   Hence, it does not need to be re-updated after mutable input is
        #   removed. The keys need to be deleted to avoid inconsistencies in the
        #   star.normalizeDustAbundances() method. Some A_*** values may not be
        #   variable, while others are. Yet if any of them are variable, and
        #   have to be rescaled, then in principle they are ALL variable. This
        #   can create a mess, and therefore it is safer to just remove them
        #   from the input dictionary.
        for akey in [k for k in self.processed_input.keys() if k[0:2] == 'A_']:
            del self.processed_input[akey]



    def setOutputFolders(self):

        '''
        Set the output folders.

        If the folders do not already exist, they are created.

        The locations are saved in cc.path for later use, but this is generally
        only done inside a ComboCode session. Each module sets these themselves

        '''

        cc.path.gout = os.path.join(cc.path.gastronoom,self.path_gastronoom)
        cc.path.mout = os.path.join(cc.path.mcmax,self.path_mcmax)
        DataIO.testFolderExistence(cc.path.gout)
        DataIO.testFolderExistence(cc.path.mout)


    def setVicManager(self):

        '''
        Set up the VIC manager.

        '''

        if self.vic and self.gastronoom and self.sphinx :
            self.vic_manager = Vic.Vic(path=self.path_gastronoom,\
                                       account=self.vic_account,\
                                       time_per_sphinx=self.vic_time_per_sphinx,\
                                       credits_acc=self.vic_credits,\
                                       recover_sphinxfiles=self.recover_sphinxfiles)
            if self.update_spec:
                self.vic_manager.updateLineSpec()
        else:
            self.vic_manager = None


    def setModelManager(self):

        '''
        Set up the model manager.

        '''

        self.model_manager = ModelingManager.ModelingManager(\
                                       iterations=self.iterations,\
                                       processed_input=self.processed_input,\
                                       var_pars=self.var_pars,\
                                       path_gastronoom=self.path_gastronoom,\
                                       mcmax=self.mcmax,\
                                       gastronoom=self.gastronoom,\
                                       sphinx=self.sphinx,\
                                       iterative=self.plot_iterative,\
                                       num_model_sessions=len(self.star_grid),\
                                       vic_manager=self.vic_manager,\
                                       replace_db_entry=self.replace_db_entry,\
                                       path_mcmax=self.path_mcmax,\
                                       skip_cooling=self.skip_cooling,\
                                       recover_sphinxfiles=self.recover_sphinxfiles)


    def setPlotManager(self):

        '''
        Set up the plot manager.

        '''

        plot_pars = dict([(k,self.processed_input.pop(k))
                          for k,v in self.processed_input.items()
                          if k[0:5] == 'PLOT_' or k[0:4] == 'CFG_'])
        self.plot_manager = PlottingManager.PlottingManager(\
                                         star_name=self.star_name,\
                                         gastronoom=self.gastronoom,\
                                         mcmax=self.mcmax,\
                                         path_gastronoom=self.path_gastronoom,\
                                         path_mcmax=self.path_mcmax,\
                                         inputfilename=self.inputfilename,\
                                         pacs=self.pacs,\
                                         spire=self.spire,\
                                         sed=self.sed,\
                                         plot_pars=plot_pars)



    def runModelManager(self):

        '''
        Start up the modeling.

        '''

        if self.gastronoom or self.mcmax:
            print '***********************************'
            print '** Starting grid calculation.'
            print '***********************************'
            for star_index, star in enumerate(self.star_grid):
                print '***********************************'
                print '** Model #%i out of %i requested models.'\
                      %(star_index+1,len(self.star_grid))
                print '***********************************'
                self.model_manager.startModeling(star,star_index)
                #-- mline_done is True if in previous model an mline calculation
                #-- was done: Only then do a progress check, because a lot of time
                #-- has passed, but then a wait time is used to make sure the newly
                #-- queued sphinx models after the mline model are properly queued.
                if self.vic_manager \
                        and self.vic_manager.getQueue() \
                        and self.model_manager.mline_done_list[-1]:
                    print '***********************************'
                    print '** Current VIC queue:'
                    print self.vic_manager.getQueue()
                    self.vic_manager.checkProgress(wait_qstat=1)



    def finalizeVic(self):

        '''
        At the end of a modeling session, allow Vic to be finalized and clean up.

        '''

        if self.vic_manager <> None:
            #vic_running = vic_manager.checkProgress()
            if self.vic_manager.getQueue():
                vic_running = True
            else:
                vic_running = False
            while vic_running:
                print 'VIC is not yet finished. Waiting 5 minutes before checking again.'
                print self.vic_manager.getQueue()
                try:
                    time.sleep(300)
                except KeyboardInterrupt:
                    print 'Ending wait time, continuing with progress check immediately.'
                vic_running = self.vic_manager.checkProgress()
            self.vic_manager.finalizeVic()



    def runPlotManager(self):

        '''
        Run the plotting manager.

        '''

        if self.plot_iterative:
            print '************************************************'
            print '****** Plotting results for each iterative step of the SED.'
            print '************************************************'
            #- star_grid_old remembers all old models if iterative is on,
            #- meaning that every list in star_grid_old consists of Star models
            #- associated with one level of iteration. Following line plots all
            #- iterative steps for one star immutable parameter set
            [self.plot_manager.startPlotting(self.model_manager.star_grid_old[i],\
                                             i+1)
             for i in xrange(len(self.star_grid))]
        print '************************************************'
        print '****** Plotting final results.'
        print '************************************************'
        self.plot_manager.startPlotting(self.star_grid)



    def appendResults(self):

        '''
        Append results at the end of the inputfile.

        '''

        print '** Appending results to inputfile and copying to output folders.'
        print '***********************************'
        #-- Check if the transition was intended to be calculated, and if it was
        #-- successful (ie don't add if it had already been done)
        timestring = '%.4i-%.2i-%.2ih%.2i-%.2i-%.2i'\
                      %(time.gmtime()[0],time.gmtime()[1],time.gmtime()[2],\
                        time.gmtime()[3],time.gmtime()[4],time.gmtime()[5])
        appendage = []
        if self.model_manager.trans_bool_list:
            model_ids_list = [list(set([(trans.molecule.molecule,\
                                         trans.getModelId())
                                        for boolean,trans in zip(trans_bool,\
                                                             star['GAS_LINES'])
                                        if trans.getModelId() \
                                            and (not trans_bool \
                                            or self.append_results)]))
                              for star,trans_bool in zip(self.star_grid,\
                                           self.model_manager.trans_bool_list)]
            #-- all unique molecules over all stars
            molec_list = list(set([molec
                                   for model_ids in model_ids_list
                                   for molec,model_id in model_ids
                                   if model_ids]))
            #-- all unique modelids for every star separately
            model_id_unique = [list(set([model_id
                                         for molec,model_id in model_ids]))
                               for model_ids in model_ids_list]
            if [modelids for modelids in model_ids_list if modelids] != []:
                appendage += \
                      ['#########################################',\
                       '## Successfully calculated transition model_ids on %s:'\
                       %timestring]
                appendage.extend(['## molecule %s'%molec
                                  for molec in molec_list])
                for i,(star,model_ids) in enumerate(zip(self.star_grid,\
                                                        model_ids_list)):
                    if model_ids:
                        appendage += ['## For Model %i : cooling id %s'\
                                      %(i+1,star['LAST_GASTRONOOM_MODEL'])] + \
                                     ['#molecule %s #%s' %(molecule,model_id)
                                      for molecule,model_id in model_ids] + \
                                     ['########']
                for star,model_ids in zip(self.star_grid,model_id_unique):
                    for model_id in model_ids:
                        try:
                            i = 0
                            while True:
                                dummy = DataIO.readFile(\
                                    os.path.join(cc.path.gout,'models',model_id,\
                                        os.path.split(self.inputfilename)[1]+\
                                        '_%s_%i'%(model_id,i)))
                                i += 1
                        except IOError:
                            subprocess.call(['cp %s %s'%(self.inputfilename,\
                                        os.path.join(cc.path.gout,\
                                        'models',model_id,\
                                        os.path.split(self.inputfilename)[1]+\
                                        '_%s_%i'%(model_id,i)))],shell=True)
        if self.model_manager.mcmax_done_list:
            model_ids = [star['LAST_MCMAX_MODEL']
                         for star,boolean in zip(self.star_grid,\
                                            self.model_manager.mcmax_done_list)
                         if boolean or self.append_results]
            if model_ids:
                appendage += ['#########################################',\
                        '## MCMax model_ids associated with this grid on %s:'\
                        %timestring]
                appendage += ['#%s'%model_id for model_id in model_ids]
                for model_id in model_ids:
                    try:
                        i = 0
                        while True:
                            dummy = DataIO.readFile(os.path.join(\
                                        cc.path.mout,'models',model_id,\
                                        os.path.split(self.inputfilename)[1]+\
                                        '_%s_%i'%(model_id,i)))
                            i += 1
                    except IOError:
                        subprocess.call(['cp %s %s'%(self.inputfilename,os.path.join(\
                                    cc.path.mout,'models',model_id,\
                                    os.path.split(self.inputfilename)[1]+\
                                    '_%s_%i'%(model_id,i)))],shell=True)
        if appendage: DataIO.writeFile(filename=self.inputfilename,\
                                       input_lines=appendage+['\n'],mode='a')



    def runStatistics(self):

        '''
        Run the statistics module.

        '''

        self.pacsstats = None
        self.spirestats = None
        self.unresostats = []
        self.resostats = None
        self.sedstats = None
        if self.statistics and self.pacs <> None:
            print '************************************************'
            print '**** Doing PACS statistics for %s.'%self.star_name
            print '************************************************'
            self.pacsstats = UnresoStats.UnresoStats(star_name=self.star_name,\
                                            path_code=self.path_gastronoom)
            self.pacsstats.setInstrument(instrument_name='PACS',\
                                         instrument_instance=self.pacs,\
                                         stat_method=self.stat_method)
            self.unresostats.append(self.pacsstats)
                    
        if self.statistics and self.spire <> None:
            print '************************************************'
            print '**** Doing SPIRE statistics for %s.'%self.star_name
            print '************************************************'
            self.spirestats = UnresoStats.UnresoStats(star_name=self.star_name,\
                                            path_code=self.path_gastronoom)
            self.spirestats.setInstrument(instrument_name='SPIRE',\
                                          instrument_instance=self.spire,\
                                          stat_method=self.stat_method)
<<<<<<< HEAD
            self.spirestats.setModels(star_grid=self.star_grid)
            #self.spirestats.setRatios(chi2_type=self.stat_chi2)
            self.spirestats.setLineStrengths()
            self.spirestats.calcChiSquared(chi2_method=self.stat_chi2)
            self.spirestats.plotRatioWav(inputfilename=self.inputfilename)
=======
            self.unresostats.append(self.spirestats)
        
        for statsobj in self.unresostats:
            statsobj.setModels(star_grid=self.star_grid)
            statsobj.setLineStrengths()
            statsobj.calcChiSquared(chi2_method=self.stat_chi2)
            statsobj.plotRatioWav(inputfilename=self.inputfilename)
>>>>>>> 9223e1f9
        
        if self.statistics and self.sed <> None:
            print '************************************************'
            print '**** Doing SED statistics for %s.'%self.star_name
            print '************************************************'
            self.sedstats = SedStats.SedStats(star_name=self.star_name,\
                                              path_code=self.path_mcmax)
            self.sedstats.setInstrument(sed=self.sed)
            self.sedstats.setModels(star_grid=self.star_grid)
            self.sedstats.setModelPhotometry()
            self.sedstats.calcChi2(chi2_method=self.stat_chi2)
            
        if self.statistics and self.radio:
            trans_sel = Transition.extractTransFromStars(self.star_grid,\
                                                         dtype='resolved')
            if not trans_sel:
                return
            print '************************************************'
            print '**** Doing statistics for spectrally resolved lines in %s.'\
                  %self.star_name
            print '**** Use cc_session.resostats for more interactive tools.'
            print '************************************************'
            self.resostats = ResoStats.ResoStats(star_name=self.star_name,\
                                           path_code=self.path_gastronoom,\
                                           lll_p=self.stat_lll_p)
            self.resostats.setInstrument(trans_sel)
            self.resostats.setModels(star_grid=self.star_grid)
            self.resostats.setIntensities(partial=self.stat_lll_partial,\
                                          vcut=self.stat_lll_vcut)
            if self.stat_print:
                self.resostats.printStats()
            #bfms = self.resostats.selectBestFitModels(mode='int')
            #self.plot_manager.plotTransitions(star_grid=bfms,fn_suffix='BFM',force=1)



    def doContDiv(self):

        '''
        Run the Continuum Division class for this CC session.

        '''

        if isinstance(self.contdiv_features,str):
            self.contdiv_features = [self.contdiv_features]
        for k in self.contdiv_features:
            features = ['MGS','H2O3.1']
            if k in features:
                print '** Plotting continuum division for the %s feature.'%k
                all_franges = [[20.0,23.,46.,48.5],\
                               [2.6,2.85,3.3,3.7]]
                all_funcs = ['linear',\
                             'power']
                franges = all_franges[features.index(k)]
                func = all_funcs[features.index(k)]
                self.contdiv = ContinuumDivision.ContinuumDivision(\
                                        star_grid=self.star_grid,\
                                        spec=[self.sed],franges=franges,\
                                        plot=self.show_contdiv,func=func,\
                                        cfg=self.cfg_contdiv)
                self.contdiv.prepareModels()
                self.contdiv.prepareData()
                self.contdiv.show()
                for key,val in self.contdiv.eq_width.items():
                    if key[0:3] == 'sws':
                        key = self.sed.star_name_plots
                        print 'Equivalent width for %s in %s: %f'\
                              %(k,self.sed.star_name_plots,val)
                for star in self.star_grid:
                    model_id = star['LAST_MCMAX_MODEL']
                    print 'Equivalent width for %s in %s: %f'\
                          %(k,model_id,self.contdiv.eq_width[model_id])



    def printStarInfo(self):

        '''
        Print extra Star() info to the shell.

        '''

        if len(self.star_grid)<20 and self.print_model_info:
            print '************************************************'
            for star in self.star_grid:
                if star['LAST_MCMAX_MODEL']:
                    print 'Requested MCMax parameters for %s:'\
                          %star['LAST_MCMAX_MODEL']
                    if star.has_key('R_INNER_DUST'): del star['R_INNER_DUST']
                    print '%s = %f R_STAR   (effective inner radius)'%('R_INNER_DUST',star['R_INNER_DUST'])
                    print '%s = %s'%('TEMDUST_FILENAME',star['TEMDUST_FILENAME'])
                    print '%s = %s'%('DUST_TEMPERATURE_FILENAME',star['DUST_TEMPERATURE_FILENAME'])
                    print '%s = %s km/s'%('V_EXP_DUST',star['V_EXP_DUST'])

                    if not int(star['MRN_DUST']):
                        cdcalc = ColumnDensity.ColumnDensity(star)
                        dlist = [sp
                                 for sp in star.getDustList()
                                 if 'H2O' not in sp]
                        print 'Dust FULL column densities (if available):'
                        for species in dlist:
                            print 'C_%s = %.3e g/cm^-2'\
                               %(species,cdcalc.dustFullColDens(species))
                        print 'Dust FULL number column densities (if available):'
                        for species in dlist:
                            print 'N_%s = %.3e cm^-2'\
                               %(species,cdcalc.dustFullNumberColDens(species))
                        print 'Dust associated molecular abundances (if available):'
                        print 'Note: Does not use above column densities. See ColumnDensity.py.'
                        for species in dlist:
                            print 'A_%s/A_H2 = %.3e'\
                                %(species,cdcalc.dustMolecAbun(species))
                    if star.has_key('T_DES_H2O') or star.has_key('T_DES_CH2O')\
                            or star.has_key('T_DES_AH2O') \
                            and not int(star['MRN_DUST']):
                        print ', '.join(['%s = %s K'%(ts,star[ts])
                                         for ts in ['T_DES_H2O','T_DES_CH2O',\
                                                    'T_DES_AH2O']
                                         if star.has_key(ts)])
                        print ', '.join(['%s = %.2f R_STAR = %.2e cm'\
                                         %(rs,star[rs],\
                                           star[rs]*star['R_STAR']*star.Rsun)
                                         for rs in ['R_DES_H2O','R_DES_AH2O',\
                                                    'R_DES_CH2O']
                                         if star.has_key(rs)])
                        cdh2o1 = cdcalc.dustFullColDens('CH2O')
                        cdh2o2 = cdcalc.dustFullColDens('AH2O')
                        print 'The FULL water ice column density:'
                        print 'C_H2O_ice = %.3e g cm-2'%(cdh2o1+cdh2o2)
                        ncdh2o1 = cdcalc.dustFullNumberColDens('CH2O')
                        ncdh2o2 = cdcalc.dustFullNumberColDens('AH2O')
                        print 'The FULL water ice column number density:'
                        print 'N_H2O_ice = %.3e cm-2'%(ncdh2o1+ncdh2o2)
                        nh2o1 = cdcalc.dustMolecAbun('CH2O')
                        nh2o2 = cdcalc.dustMolecAbun('AH2O')
                        print 'The associated molecular abundance of water ice:'
                        print 'A_H2O_ice/A_H2 = %.3e'%(nh2o1+nh2o2)
                    print ''
                if star['LAST_GASTRONOOM_MODEL']:
                    print 'Requested GASTRoNOoM parameters for %s:'%star['LAST_GASTRONOOM_MODEL']
                    print '%s = %s'%('DENSFILE',star['DENSFILE'])
                    print '%s = %f Rsun = %f AU'%('R_STAR',star['R_STAR'],star['R_STAR']*star.Rsun/star.au)
                    print '%s = %f R_STAR'%('R_OUTER_GAS',star['R_OUTER_EFFECTIVE'])
                    print '%s = %f R_STAR'%('R_INNER_GAS',star['R_INNER_GAS'])
                    print '%s = %f'%('DUST_TO_GAS_INITIAL',star['DUST_TO_GAS_INITIAL'])
                    print '%s = %f'%('DUST_TO_GAS_ITERATED',star['DUST_TO_GAS_ITERATED'])
                    print '%s (semi-empirical) = %f'%('DUST_TO_GAS',star['DUST_TO_GAS'])
                    if star['DUST_TO_GAS_CHANGE_ML_SP']:
                        print '%s = %s'%('DUST_TO_GAS_CHANGE_ML_SP',star['DUST_TO_GAS_CHANGE_ML_SP'])
                    print '%s = %f'%('[N_H2O/N_H2]',star['F_H2O'])
                    print '%s = %.2f R_STAR = %.2e cm'%('R_OH1612_NETZER',star['R_OH1612_NETZER'],star['R_OH1612_NETZER']*star.Rsun*star['R_STAR'])
                    if star['R_OH1612_AS']:
                        print '%s = %.2f R_STAR = %.2e cm'%('R_OH1612_OBS',star['R_OH1612'],star['R_OH1612']*star.Rsun*star['R_STAR'])
                    print '-----------------------------------'
                    #if star.has_key('R_DES_H2O') or star.has_key('R_DES_CH2O') or star.has_key('R_DES_AH2O'):
                        #(nh2o,nh2o_ice,nh2,nh2o_full,nh2_full) = wa.getWaterInfo(star)
                        #print 'Ice shell water VAPOUR column density [cm-2]:'
                        #print '%.3e'%nh2o
                        #print 'Ice shell H2 column density [cm-2]:'
                        #print '%.3e'%nh2
                        #print 'Total water vapour abundance (ortho + para) wrt H2:'
                        #print '%.3e'%(nh2o/nh2)
                        #print 'Ice shell water ICE MOLECULAR column density [cm-2]:'
                        #print '%.3e'%nh2o_ice
                        #print 'Minimum required water vapour abundance N(H2O)/N(H2) for this ice column density:'
                        #print '%.3e'%(nh2o_ice/nh2)
                        #print 'Ice/vapour fraction in ice shell:'
                        #print '%.2f'%(nh2o_ice/nh2o)
                        #print
                        #print 'FULL shell water VAPOUR column density [cm-2]:'
                        #print '%.3e'%nh2o_full
                        #print 'Total water vapour abundance (ortho + para) wrt H2:'
                        #print '%.3e'%(nh2o_full/nh2_full)
                        #print
                        #if not int(star['MRN_DUST'):

                    #else:
                        #print 'No water ice present in dust model.'
                print '************************************************'



if __name__ == "__main__":
    try:
        inputfilename=sys.argv[1]
    except IndexError:
        raise IOError('Please provide an inputfilename. (syntax in the ' + \
                      'command shell: python ComboCode.py ' + \
                      '/home/robinl/inputComboCode.dat)')
    c1m = ComboCode(inputfilename)
    c1m.startSession()<|MERGE_RESOLUTION|>--- conflicted
+++ resolved
@@ -819,13 +819,6 @@
             self.spirestats.setInstrument(instrument_name='SPIRE',\
                                           instrument_instance=self.spire,\
                                           stat_method=self.stat_method)
-<<<<<<< HEAD
-            self.spirestats.setModels(star_grid=self.star_grid)
-            #self.spirestats.setRatios(chi2_type=self.stat_chi2)
-            self.spirestats.setLineStrengths()
-            self.spirestats.calcChiSquared(chi2_method=self.stat_chi2)
-            self.spirestats.plotRatioWav(inputfilename=self.inputfilename)
-=======
             self.unresostats.append(self.spirestats)
         
         for statsobj in self.unresostats:
@@ -833,7 +826,7 @@
             statsobj.setLineStrengths()
             statsobj.calcChiSquared(chi2_method=self.stat_chi2)
             statsobj.plotRatioWav(inputfilename=self.inputfilename)
->>>>>>> 9223e1f9
+
         
         if self.statistics and self.sed <> None:
             print '************************************************'
