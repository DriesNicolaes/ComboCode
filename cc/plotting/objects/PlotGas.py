--- conflicted
+++ resolved
@@ -228,11 +228,7 @@
                                 for star in valid_sg]
                 pfn = os.path.join(self.pplot,'temperature_profiles')
                 pfn_rstar=os.path.join(self.pplot,'temperature_profiles_rstar')
-<<<<<<< HEAD
-                pfn_rstar = Plotting2.plotCols(x=radii,y=temp,\
-=======
                 pfn_rstar = Plotting2.plotCols(x=radii_rstar,y=temps,\
->>>>>>> de192fd5
                             cfg=cfg,xaxis='R (R$_*$)',\
                             filename=pfn_rstar,yaxis='T (K)',\
                             xlogscale=1,ylogscale=1,keytags=keytags)
