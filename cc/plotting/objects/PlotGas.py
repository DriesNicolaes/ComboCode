# -*- coding: utf-8 -*-

"""
A plotting environment for gas transitions and all that is associated with that.

Author: R. Lombaert

"""

import os
from scipy import array
import operator
import subprocess
from scipy.interpolate import interp1d
import numpy as np

import cc.path
from cc.plotting.PlottingSession import PlottingSession
from cc.tools.io import DataIO
from cc.modeling.objects import Transition
from cc.plotting import Plotting2
from cc.tools.io import LineList
from cc.data.instruments import Pacs
from cc.modeling.objects import Star



class PlotGas(PlottingSession):
    
    """ 
    Class for plotting gas lines and their information.
    
    """    
    
    def __init__(self,star_name,path_gastronoom='Output2014',\
                 inputfilename=None,pacs=None,spire=None,fn_add_star=1):
        
        """ 
        Initializing an instance of PlotGas.
        
        @param star_name: name of the star from Star.dat, use default only 
                          when never using any star model specific things 
        @type star_name: string
        
        @keyword path_gastronoom: Output modeling folder in MCMax home folder
        
                                  (default: 'codeJun2013')
        @type path_gastronoom: string
        @keyword inputfilename: name of inputfile that is also copied to the 
                                output folder of the plots, 
                                if None nothing is copied
                                
                                (default: None)
        @type inputfilename: string
        @keyword pacs: a Pacs object needed for plotting PACS data. None of no 
                       PACS data involved.
                            
                       (default: None)
        @type pacs: Pacs()
        @keyword spire: a Spire object needed for plotting SPIRE data. None of no 
                        SPIRE data involved.
                            
                        (default: None)
        @type spire: Spire()
        @keyword fn_add_star: Add the star name to the requested plot filename.
                              Only relevant if fn_plt is given in a sub method.
                              
                              (default: 1)
        @type fn_add_star: bool
                            
        
        """
        
        super(PlotGas, self).__init__(star_name=star_name,\
                                      path=path_gastronoom,\
                                      code='GASTRoNOoM',\
                                      inputfilename=inputfilename,\
                                      fn_add_star=fn_add_star)
        #-- Convenience path
        cc.path.gout = os.path.join(cc.path.gastronoom,self.path)
        self.pacs = pacs
        self.spire = spire
        self.sphinx_flux_list = []


        
    def makeStars(self,models):
        
        '''
        Make a Star list based on either GASTRoNOoM cooling ids or PACS ids.
        
        @param models: model_ids for the MCMax db
        @type models: list(string)
        
        @return: the parameter sets
        @rtype: list[Star()]
        
        '''
        
        star_grid = Star.makeStars(models=models,\
                                   id_type='pacs' in models[0].lower() \
                                                and 'PACS' \
                                                or 'GASTRoNOoM',\
                                   code='GASTRoNOoM',path=self.path)
        if 'pacs' in models[0].lower():
            self.pacs.addStarPars(star_grid)
        [star.addCoolingPars() for star in star_grid]
        return star_grid



    def plotVelocity(self,star_grid=[],models=[],fn_plt='',cfg=''):
        
        '''
        Plot velocity versus radius for every model in star_grid.
        
        @keyword star_grid: List of Star() instances. If default, model ids 
                            have to be given.
                                  
                            (default: [])
        @type star_grid: list[Star()]
        @keyword models: The model ids, only required if star_grid is []
        
                         (default: [])
        @type models: list[string]    
        @keyword fn_plt: A base plot filename. Includes folder. If not, a 
                         default is added
                         
                         (default: '')
        @type fn_plt: string        
        @keyword cfg: path to the Plotting2.plotCols config file. If default, 
                      the hard-coded default plotting options are used.
                          
                      (default: '')
        @type cfg: string
        
        '''
        
        print '***********************************'
        print '** Plotting Velocity Profiles'
        if not star_grid and models:
            star_grid = self.makeStars(models=models)
        elif (not models and not star_grid) or (models and star_grid):
            print '** Input is undefined or doubly defined. Aborting.'
            return
        
        cfg_dict = Plotting2.readCfg(cfg)
        if cfg_dict.has_key('filename'):
            fn_plt = cfg.pop('filename')
        
        pfns = []
        for i,star in enumerate(star_grid):
            if star['LAST_GASTRONOOM_MODEL']:    
                rad = star.getGasRad(unit='rstar')
                vel = star.getGasVelocity()
                vel = vel/10.**5
                avgdrift = star.getAverageDrift()/10.**5
                
                #-- Set filename for plot
                pfn = fn_plt if fn_plt else 'velocity'
                suff = '{}_{}'.format(star['LAST_GASTRONOOM_MODEL'],i)
                pfn = self.setFnPlt(pfn,fn_suffix=suff)
                
                plot_title = '%s %s: Velocity Profile for Model %i (%s)'\
                             %(self.plot_id.replace('_','\_'),\
                               self.star_name_plots,i,\
                               star['LAST_GASTRONOOM_MODEL'].replace('_','\_'))
                pfns.append(Plotting2.plotCols(x=rad,\
                                        y=[vel,avgdrift],cfg=cfg_dict,\
                                        filename=pfn,\
                                        xaxis='R (R$_*$)',\
                                        yaxis=r'$v$ (km s$^{-1}$)',\
                                        plot_title=plot_title,\
                                        key_location=(0.0,0.0),\
                                        keytags=['Gas Velocity',\
                                                 'Grain-size Weighted Drift'],\
                                        xlogscale=1))
        if pfns and pfns[0][-4:] == '.pdf':    
<<<<<<< HEAD
            new_filename = os.path.join(self.pplot,'velocity_profiles.pdf')
            DataIO.joinPdf(old=sorted(pfns),new=new_filename)
=======
            pfn = fn_plt if fn_plt else 'velocity_profiles'
            pfn = self.setFnPlt(pfn) + '.pdf'
            DataIO.joinPdf(old=sorted(pfns),new=pfn,del_old=0)
>>>>>>> bd02322f
            print '** Plots can be found at:'
            print pfn
            print '***********************************' 
        elif pfns:
            print '** Plots can be found at:'
            print '\n'.join(pfns)
            print '***********************************' 
        else:
            print '** No GASTRoNOoM models were calculated successfully. '+\
                  'No velocity profiles can be plotted.'
            print '***********************************'


    
    def plotTemp(self,star_grid=[],models=[],fn_plt='',force_plot=0,cfg=''):
        
        '''
        Plot temperature profiles of all models.
        
        @keyword star_grid: List of Star() instances. If default, model ids 
                            have to be given.
                                  
                            (default: [])
        @type star_grid: list[Star()]
        @keyword models: The model ids, only required if star_grid is []
        
                         (default: [])
        @type models: list[string]
        @keyword fn_plt: A base plot filename. Includes folder. If not, a 
                         default is added
                         
                         (default: '')
        @type fn_plt: string    
        @keyword force_plot: force a plotting if more than models are requested
                             
                             (default: 0)
        @type force_plot: bool
        @keyword cfg: path to the Plotting2.plotCols config file. If default, 
                      the hard-coded default plotting options are used.
                          
                      (default: '')
        @type cfg: string
        
        '''
        
        print '***********************************'
        print '** Plotting Gas Temperature Profiles'
        if not star_grid and models:
            star_grid = self.makeStars(models=models)
        elif (not models and not star_grid) or (models and star_grid):
            print '** Input is undefined or doubly defined. Aborting.'
            return
        
        cfg_dict = Plotting2.readCfg(cfg)
        if cfg_dict.has_key('filename'):
            fn_plt = cfg.pop('filename')
        if len(star_grid) < 20 or force_plot:
            valid_sg = [star 
                        for star in star_grid 
                        if star['LAST_GASTRONOOM_MODEL']]
            radii_rstar = [star.getGasRad(unit='rstar') for star in valid_sg]
            radii = [star.getGasRad(unit='cm') for star in valid_sg]
            temps = [star.getGasTemperature() for star in valid_sg]

            if temps:    
                keytags = star_grid[0].has_key('LAST_PACS_MODEL') \
                            and ['%s,    %s,    Mdot = %.2e'\
                                 %(star['LAST_GASTRONOOM_MODEL']\
                                       .replace('_','\_'),\
                                   str(star['LAST_PACS_MODEL'])\
                                       .replace('_','\_'),\
                                   float(star['MDOT_GAS'])) 
                                 for star in star_grid] \
                            or [star['LAST_GASTRONOOM_MODEL'].replace('_','\_')
                                for star in valid_sg]
                
                #-- Set filenames
                pfn = fn_plt if fn_plt else 'temperature_profiles'
                pfn_rstar = self.setFnPlt(pfn,fn_suffix='rstar')
                pfn = self.setFnPlt(pfn)
                
                #-- Run the two plots
                pfn_rstar = Plotting2.plotCols(x=radii_rstar,y=temps,\
                            cfg=cfg,xaxis='R (R$_*$)',\
                            filename=pfn_rstar,yaxis='T (K)',\
                            xlogscale=1,ylogscale=1,keytags=keytags)
                keys_cm = ['Model %i'%(i+1)
                           for i in xrange(len(star_grid))]
                pfn = Plotting2.plotCols(x=radii,y=temps,cfg=cfg_dict,\
                        filename=pfn,xaxis='$r$ (cm)',\
                        yaxis='$T_\mathrm{g}$ (K)',\
                        figsize=(12.5,8),fontsize_ticklabels=26,\
                        key_location=(0.05,0.05),xlogscale=1,ylogscale=1,\
                        keytags=keys_cm,fontsize_axis=26,fontsize_key=26)
                print '** Plots can be found at:'
                print pfn
                print pfn_rstar
                print '***********************************'
            else:
                print '** No GASTRoNOoM models were calculated successfully.'+\
                      'No temperature profiles can be plotted.'
                print '***********************************'



    def plotTransitions(self,star_grid,cfg='',no_data=0,vg_factor=3,\
                        telescope_label=1,sort_freq=0,sort_molec=0,\
                        no_models=0,limited_axis_labels=0,date_tag=1,\
                        n_max_models=10,fn_plt='',fn_suffix='',fit_vlsr=1,\
                        plot_intrinsic=0,plot_unresolved=0,cont_subtract=1):
        
        """ 
        Plotting beam convolved line profiles in Tmb for both model and data if 
        available.
      
        @param star_grid: list of Star objects for which the plotting is done.
        @type star_grid: list[Star]
        @keyword cfg: path to the Plotting2.plotCols config file. If default,
                      the hard-coded default plotting options are used.
                          
                      (default: '')
        @type cfg: string
        @keyword no_data: Don't include the data
        @type no_data: bool
        @keyword vg_factor: The factor with which the terminal velocity is 
                            multiplied. This determines the xrange of the plots
        @type vg_factor: float
        @keyword telescope_label: Include a label showing the telescope name
        
                                  (default: 1)
        @type telescope_label: bool
        @keyword sort_freq: Sort the lines by frequency rather than wavelength.
                                  
                            (default: 0)
        @type sort_freq: bool
        @keyword sort_molec: Sort the lines by molecule. Can be combined with 
                             sort_freq
                                  
                             (default: 0)
        @type sort_molec: bool
        @keyword no_models: Only show data for the resolved lines.
                                  
                            (default: 0)
        @type no_models: bool
        @keyword limited_axis_labels: Remove axis labels not at the left or at 
                                      the bottom of the tiled plot
                                      
                                      (default: 0)
        @type limited_axis_labels: bool
        @keyword date_tag: Add a tag to a plot indicating the date of 
                           observation. Only available for non-intrinsic obs.
                         
                           (default: 1)
        @type date_tag: bool
        @keyword n_max_models: Maximum number of models per tile
        
                               (default: 10)
        @type n_max_models: bool
        @keyword fn_plt: A base plot filename. Includes folder. If not, a 
                         default is added
                         
                         (default: '')
        @type fn_plt: string        
        @keyword fn_suffix: A suffix that is appended to the filename. For 
                            instance, when running the plot command for a 
                            best fit subgrid of Star() models as to not 
                            overwrite the plot of the full grid.
                            
                            (default: '')
        @type fn_suffix: string
        @keyword fit_vlsr: Show the models after shifting based on
                           the best_vlsr value, instead of the sphinx output
                            
                           (default: 1)
        @type fit_vlsr: bool
        @keyword plot_intrinsic: Plot the intrinsic profiles instead of the 
                                 beam-convolved profiles (for instance when
                                 comparing GASTRoNOoM models to LIME models)
                                 
                                 (default: 0)
        @type plot_intrinsic: bool
        @keyword plot_unresolved: Plot intrinsic line profiles as well, for 
                                  unresolved data. The data themselves are not 
                                  added. By default, this is off as the line 
                                  profiles do not give you a lot information 
                                  before convolution with the wavelength 
                                  resolution.
        
                                  (default: 0)
        @type plot_unresolved: bool
        
        @keyword cont_subtract: Subtract the continuum from the sphinx line 
                                profile        
        
                                (default: 1)
        @type cont_subtract: bool
        
        """
        
        print '***********************************'
        print '** Creating Transition plots.'
        #- Default dimension is (4,3), but can be adapted in cfg
        cfg_dict = Plotting2.readCfg(cfg)
        if cfg_dict.has_key('dimensions'):
            x_dim = int(cfg_dict['dimensions'][0])
            y_dim = int(cfg_dict['dimensions'][1])
        else:
            x_dim, y_dim = 4,3
        if cfg_dict.has_key('no_data'):
            no_data = bool(cfg_dict['no_data'])
        if cfg_dict.has_key('vg_factor'):
            vg_factor = float(cfg_dict['vg_factor'])
        if cfg_dict.has_key('telescope_label'):
            telescope_label = int(cfg_dict['telescope_label'])
        if cfg_dict.has_key('sort_freq'):
            sort_freq = int(cfg_dict['sort_freq'])
        if cfg_dict.has_key('sort_molec'):
            sort_molec = int(cfg_dict['sort_molec'])
        if cfg_dict.has_key('no_models'):
            no_models = int(cfg_dict['no_models'])
        if cfg_dict.has_key('limited_axis_labels'):
            limited_axis_labels = cfg_dict['limited_axis_labels']
        if cfg_dict.has_key('date_tag'):
            date_tag = int(cfg_dict['date_tag'])
        if cfg_dict.has_key('n_max_models'):
            n_max_models = int(cfg_dict['n_max_models'])
        if cfg_dict.has_key('plot_intrinsic'):
            plot_intrinsic = int(cfg_dict['plot_intrinsic'])
        if cfg_dict.has_key('plot_unresolved'):
            plot_unresolved = int(cfg_dict['plot_unresolved'])
        if cfg_dict.has_key('fit_vlsr'):
            fit_vlsr = int(cfg_dict['fit_vlsr'])
        if cfg_dict.has_key('cont_subtract'):
            cont_subtract = int(cfg_dict['cont_subtract'])
        if fn_plt:
            if not cfg_dict.has_key('filename'): cfg_dict['filename'] = fn_plt            
        if fn_suffix: 
            filename = cfg_dict.get('filename',None)
            if filename <> None: filename = '_'.join(filename,fn_suffix)
            cfg_dict['filename'] = filename
        if cfg_dict.has_key('keytags'):
            keytags = cfg_dict['keytags']
            unreso_keytags = keytags
        else:
            #-- Note that Data keytags are added in the helper method
            keytags = [',\\ '.join(set(\
                        [trans.getModelId() != '' \
                            and str(trans.getModelId())\
                                   .replace('_','\_')
                            or str(None)
                         for trans in star['GAS_LINES']]))
                       for star in star_grid]
            unreso_keytags = list(keytags)
        
        #-- Check how many resolved transitions there are (whether they have 
        #   data or not.
        trans_list = Transition.extractTransFromStars(star_grid,sort_freq,\
                                                      sort_molec,\
                                                      dtype='resolved',\
                                                      reset_data=0)

        #-- If plot_unresolved is requested, plot all modeled unresolved lines 
        #   (intrinsic)
        if plot_unresolved:
            unreso_list  = Transition.extractTransFromStars(star_grid,\
                                                            sort_freq,\
                                                            sort_molec,\
                                                            dtype='unresolved')
        else:
            unreso_list = []
            
        def createTilePlots(trans_list,x_dim,y_dim,no_data,intrinsic,\
                            vg_factor,keytags,telescope_label,no_models,cfg,\
                            star_grid,limited_axis_labels,date_tag,indexi,\
                            indexf,fit_vlsr,cont_subtract):
            
            '''
            Create a tiled plot for a transition list.
            
            A list of transitions is exhausted for every star in star_grid,
            as long as tiles in a single plot are still available. 
            
            @param trans_list: The transition list. Transitions will be removed
                               from this list as tiles are created.
            @type trans_list: list[Transition()]
            @param x_dim: The number of tiles in the horizontal direction
            @type x_dim: int
            @param y_dim: The number of tiles in the vertical direction
            @type y_dim: int
            @param no_data: Include data or not? Will call a function that
                            gathers the data
            @type no_data: bool
            @param intrinsic: Intrinsic line profiles, or convolved with beam
                              profile? Set to True for the former, False for 
                              the latter
            @type intrinsic: bool
            @param star_grid: The grid of models for which the chosen
                              transitions in trans_list are plotted. Can be a 
                              subgrid of the original star_grid. (determined
                              before calling this method)
            @type star_grid: list[Star()]
            @param keytags: list of keys for the different models in star_grid
            @type keytags: list[string]
            @param cfg: The config filename passed to the plotTiles method
            @type cfg: string/dict
            @param vg_factor: The factor with which the terminal velocity is 
                              multiplied. This determines the xrange of the 
                              plots
            @type vg_factor: float
            @param telescope_label: Include a label showing the telescope name
            @type telescope_label: bool
            @param no_models: Only show data for the resolved lines.
            @type no_models: bool
            @param limited_axis_labels: Remove axis labels not at the left or 
                                        at the bottom of the tiled plot
                                      
                                        (default: 0)
            @type limited_axis_labels: bool
            @param date_tag: Add a tag to a plot indicating the date of 
                             observation. Only available for non-intrinsic obs.
            @type date_tag: bool
            @param indexi: The start index of the models in the star_grid
            @type indexi: int
            @param indexf: The end index of the models in the star_grid
            @type indexf: int
            @param fit_vlsr: Show the models after shifting based on
                             the best_vlsr value, instead of the sphinx output
            @type fit_vlsr: bool
            @param cont_subtract: Subtract the continuum value outside the line
                                  from the whole line profile. 
            @type cont_subtract: bool
            
            @return: The data list with dictionaries for every tile is returned
            @rtype: list[dict]

            '''
            
            if cfg.has_key('filename'):
                fn_plt = cfg.pop('filename')
                mfn = 'models{}to{}'.format(indexi,indexf)
                fn_suffix = '' if no_models else mfn
            else:
                mfn = '' if no_models else 'models{}to{}'.format(indexi,indexf)
                fn_suffix = '{}{}'.format(no_data and 'nodata_' or '',mfn)
                fn_plt = '{}lps'.format(intrinsic and 'intrinsic_' or '')

            missing_trans = 0
            n_subplots = (x_dim*y_dim) - (keytags and 1 or 0)
            plot_filenames = []
            i = 0
            vexp = max([s['VEL_INFINITY_GAS'] for s in star_grid])
            while trans_list:
                i += 1             
                data = []
                #-- Remember the maximum number of datasets included per tile
                ndata = 0
                for j in xrange(n_subplots):
                    current_trans = trans_list.pop(0)
                    current_sub = [star.getTransition(current_trans) 
                                   for star in star_grid]
                    if None in current_sub: 
                         missing_trans += 1
                    #-- Read the data profiles, and set them for all models.
                    if not no_data:
                        current_trans.readData()
                        vlsr = current_trans.getVlsr()
                        noise = current_trans.getNoise()
                    else:
                        vlsr = 0.0
                        noise = None
                    for trans in current_sub:
                        if trans <> None:
                            trans.readSphinx()
                            #-- Data have been read for current_trans. Don't 
                            #   read again for other objects (same data files),
                            #   but simply set based on the already read data.
                            #   Same with the profile fit results
                            #-- Note that ComboCode() already does this. This 
                            #   line is in case the PlotGas object is ran 
                            #   stand-alone. If data were already set, nothing 
                            #   is done (so long as replace=0, the default)
                            trans.setData(current_trans)
                    ddict = dict()
                    ddict['x'] = []
                    ddict['y'] = []
                    if not no_models:
                        for trans in current_sub: 
                            if trans is None or trans.sphinx is None: 
                                ddict['x'].append([])
                                ddict['y'].append([])
                                continue
                            
                            if intrinsic:
                                mvel = trans.sphinx.getVelocityIntrinsic()
                                mlp = trans.sphinx.getLPIntrinsic(cont_subtract\
                                                                 =cont_subtract)
                                mlp = mlp*10**(23)
                            else:
                                #-- Either use fitted vlsr or default value. If
                                #   something is lacking to determine the best 
                                #   vlsr, the default value is used anyway and 
                                #   given by getBestVlsr.
                                bvlsr = fit_vlsr and trans.getBestVlsr() or vlsr
                                mvel = trans.sphinx.getVelocity() + bvlsr
                                mlp = trans.sphinx.getLPTmb(cont_subtract=\
                                                            cont_subtract)
                            ddict['x'].append(mvel)
                            ddict['y'].append(mlp)
                    
                    #-- Add data, but only if the data filename is known. This 
                    #   will be Tmb, in K. In case of intrinsic==1, you dont 
                    #   even want to check this.
                    if current_trans.lpdata and not no_data:
                        ddict['histoplot'] = []
                        n_models = len(ddict['x'])
                        for ilp,lp in enumerate(current_trans.lpdata):
                            ddict['x'].append(lp.getVelocity())
                            ddict['y'].append(lp.getFlux())
                            ddict['histoplot'].append(n_models+ilp)
                            if ilp == ndata:
                                ndata += 1
                    ddict['labels'] = \
                        [('%s'%(current_trans.molecule.molecule_plot),0.05,0.87),\
                         ('%s'%(current_trans.makeLabel()),0.05,0.76)]
                    if telescope_label:
                        if True in [trans.sphinx.nans_present 
                                    for trans in current_sub
                                    if (trans <> None and trans.sphinx <> None)]:
                            telescope_string = '%s*'\
                                %current_trans.telescope.replace('-H2O','')\
                                                        .replace('-CORRB','')
                        else:
                            telescope_string = '%s'\
                                %current_trans.telescope.replace('-H2O','')\
                                                        .replace('-CORRB','')
                        ddict['labels'].append((telescope_string,0.73,0.85))
                    if current_trans.lpdata and not no_data and date_tag:
                        ddict['labels'].append(\
                            ('; '.join([lp.getDateObs() \
                                        for lp in current_trans.lpdata]),\
                             0.05,0.01))
                    #-- Don't use the fitted vexp for plotting window, keep it 
                    #   the same for all lines, in case higher lines are
                    #   narrower
                    ddict['xmax'] = vlsr + vg_factor * vexp
                    ddict['xmin'] = vlsr - vg_factor * vexp
                    if [yi for yi in ddict['y'] if list(yi)]:
                        ddict['ymax'] = max([max(array(yi)[(array(xi) <= ddict['xmax'])* \
                                                (array(xi) >= ddict['xmin'])]) 
                                             for xi,yi in zip(ddict['x'],\
                                                              ddict['y'])
                                             if list(yi)])*1.3
                        ddict['ymin'] = min([min(array(yi)[(array(xi) <= ddict['xmax'])* \
                                                (array(xi) >= ddict['xmin'])]) 
                                             for xi,yi in zip(ddict['x'],\
                                                              ddict['y'])
                                             if list(yi)])
                        if noise <> None and ddict['ymin'] < -3*noise: 
                            ddict['ymin'] = -3*noise
                    if limited_axis_labels:
                        if j%x_dim == 0:
                            ddict['yaxis'] = intrinsic \
                                                and r'$F_\nu$ (Jy)' \
                                                or '$T_\mathrm{mb}$ (K)'
                        else: 
                            ddict['yaxis'] = ''
                        if j in xrange(n_subplots-x_dim,n_subplots):
                            ddict['xaxis'] = r'$v$ (km s$^{-1}$)'
                        else:
                            ddict['xaxis'] = ''
                    data.append(ddict)
                    if not trans_list:
                        break
                
                #-- Set plot filename for this selection of lines
                if fn_suffix: 
                    suff = fn_suffix+'_trl{}'.format(i)
                else: 
                    suff = 'trl{}'.format(i)
                pfn = self.setFnPlt(fn_plt,fn_suffix=suff)
                
                #-- Copy the keytags list to append Data keys.
                if no_models: these_tags = ['Data '+self.star_name_plots]*ndata
                else: these_tags = keytags+['Data '+self.star_name_plots]*ndata
                plot_filenames.append(Plotting2.plotTiles(extension='pdf',\
                     data=data,keytags=these_tags,filename=pfn,\
                     xaxis=r'$v$ (km s$^{-1}$)',fontsize_axis=16,cfg=cfg,\
                     yaxis=intrinsic \
                            and r'$F_\nu$ (Jy)' \
                            or '$T_\mathrm{mb}$ (K)',\
                     fontsize_ticklabels=16,dimensions=(x_dim,y_dim),\
                     fontsize_label=20,linewidth=2))
            if missing_trans:
                print 'WARNING! %i requested transitions were '%missing_trans+\
                      'not found for a Star(). Within one CC session, this '+\
                      'should not be the case!'
            print '** %sine profile plots %scan be found at:'\
                    %(intrinsic and 'Intrinsic l' or 'L',\
                        no_data and 'without data ' or '')
            if plot_filenames and plot_filenames[0][-4:] == '.pdf':    
                pfn = self.setFnPlt(fn_plt)+'.pdf'
                DataIO.joinPdf(old=plot_filenames,new=pfn)
                print pfn
            else:
                print '\n'.join(plot_filenames)
            print '***********************************' 
            
    
        if trans_list:
            j = 0
            while j < len(star_grid):
                if plot_intrinsic == 1: no_data = 1
                i = 0 
                subgrid = []
                subkeys = []
                while i < n_max_models and i+j < len(star_grid):
                    subgrid.append(star_grid[i+j])
                    if keytags: subkeys.append(keytags[i+j])
                    i += 1
                #- Copying the list so that the destructive loop does not mess
                #- up multiple tile plot runs if n_models > n_max_models
                createTilePlots(trans_list=list(trans_list),\
                                vg_factor=vg_factor,\
                                no_data=no_data,cfg=cfg_dict,star_grid=subgrid,\
                                x_dim=x_dim,y_dim=y_dim,keytags=subkeys,\
                                intrinsic=plot_intrinsic,no_models=no_models,\
                                telescope_label=telescope_label,\
                                limited_axis_labels=limited_axis_labels,\
                                date_tag=date_tag,indexi=j,indexf=j+i-1,\
                                fit_vlsr=fit_vlsr,\
                                cont_subtract=cont_subtract)
                j += i
        if unreso_list: 
            j = 0
            while j < len(star_grid):
                i = 0 
                subgrid = []
                subkeys = []
                while i < n_max_models and i+j < len(star_grid):
                    subgrid.append(star_grid[i+j])
                    if keytags: subkeys.append(unreso_keytags[i+j])
                    i += 1
                createTilePlots(trans_list=list(unreso_list),\
                                vg_factor=vg_factor,\
                                no_data=1,cfg=cfg_dict,star_grid=subgrid,\
                                intrinsic=1,keytags=subkeys,\
                                x_dim=x_dim,y_dim=y_dim,date_tag=date_tag,\
                                telescope_label=telescope_label,no_models=0,\
                                limited_axis_labels=limited_axis_labels,\
                                indexi=j,indexf=j+i-1,fit_vlsr=fit_vlsr,\
                                cont_subtract=cont_subtract)
                j += i            
                


    def createLineLabelsFromLineLists(self,star,xmin,xmax,xunit='micron',\
                                      fn_trans_marker='',instrument='PACS'):
        
        '''
        Create a list of line labels for all molecules and transitions 
        in the molecular linelists requested.
        
        This is used for spectroscopic databases only! Such as JPL, CDMS, LAMDA
        
        @param star: The parameter set
        @type star: Star()
        @param xmin: minimum wavelength
        @type xmin: float
        @param xmax: maximum wavelength
        @type xmax: float
        
        @keyword xunit: The unit of the xmax/xmin
                         
                         (default: micron)
        @type xunit: string
        @keyword fn_trans_marker: A file that includes TRANSITION definitions.
                                  These transitions will be marked up in the 
                                  plot. For instance, when indicating a subset 
                                  of transitions for one reason or another.
                                  The line type can be set for this specific 
                                  subset, differently from other lines and 
                                  regardless of the molecule. In combination
                                  with a doubly defined line label (through the
                                  star_grid['GAS_LINES']), lines can be marked
                                  up.
                                  
                                  (default: '')
        @type fn_trans_marker: string
        @keyword instrument: The instrument object for which the line labels 
                             are created. Used to retrieve the v_lsr. Either
                             'PACS' or 'SPIRE'
                             
                             (default: 'PACS')
        @type instrument: str
        
        @return: The labels with x location and a molecule index.
        @rtype: list[string, float, index]
        
        '''
        
        cdms = int(star['LL_CDMS'])
        jpl = int(star['LL_JPL'])
        lamda = int(star['LL_LAMDA'])
        min_strength = float(star['LL_MIN_STRENGTH']) \
                            and float(star['LL_MIN_STRENGTH']) or None
        max_exc = float(star['LL_MAX_EXC']) \
                        and float(star['LL_MAX_EXC']) or None
        
        linelists = []
        for molecule in star['LL_GAS_LIST']:
            if not 'p1H' in molecule.molecule:
                ll = LineList.LineList(molecule=molecule,x_min=xmin,\
                                       x_unit=xunit,cdms=cdms,jpl=jpl,\
                                       lamda=lamda,x_max=xmax,\
                                       min_strength=min_strength,\
                                       max_exc=max_exc,include_extra=1)
                linelists.append(ll)
        lls = self.createLineLabels(linelists=linelists,\
                                    fn_trans_marker=fn_trans_marker,
                                    instrument=instrument)
        return lls     
    
    
    
    def plotLineLists(self,star_grid,include_sphinx=1,cfg='',fn_plt='',\
                      fn_trans_marker='',instrument='PACS'):
        
        '''
        Plot linelists along with the indicated data.
        
        @param star_grid: The Parameter sets
        @type star_grid: list[Star()]
        
        @keyword include_sphinx: Include convolved Sphinx models in the plots 
                                 for the star_grid
                                 
                                 (default: 1)
        @type include_sphinx: bool
        @keyword cfg: path to the Plotting2.plotCols config file. If default, the
                          hard-coded default plotting options are used.
                          
                          (default: '')
        @type cfg: string
        @keyword fn_plt: A base plot filename. Includes folder. If not, a 
                         default is added
                         
                         (default: '')
        @type fn_plt: string        
        @keyword fn_trans_marker: A file that includes TRANSITION definitions.
                                  These transitions will be marked up in the 
                                  plot. For instance, when indicating a subset 
                                  of transitions for one reason or another.
                                  The line type can be set for this specific 
                                  subset, differently from other lines and 
                                  regardless of the molecule. In combination
                                  with a doubly defined line label (through the
                                  star_grid['GAS_LINES']), lines can be marked
                                  up.
                                  
                                  (default: '')
        @type fn_trans_marker: string
        @keyword instrument: The unresolved-data instrument for which the line
                             lists are to be plotted. Either 'PACS' or 'SPIRE'
                            
                             (default: 'PACS')
        @type instrument: str
        
        '''
        
        print '***********************************'
        print '** Starting to plot line identifications for %s from databases.'\
              %self.star_name
        cfg_dict = Plotting2.readCfg(cfg)
        if cfg_dict.has_key('filename'):
            fn_plt = cfg.pop('filename')
        if cfg_dict.has_key('instrument'):
            instrument = cfg_dict['instrument']
        instrument = instrument.upper()
        if instrument == 'SPIRE': 
            instr = self.spire
        else:
            instrument = 'PACS'
            instr = self.pacs
        
        if instr is None: 
            print '** No %s_PATH given. Cannot plot line lists '%instrument + \
                  'without data information. Aborting...'
            return
        if cfg_dict.has_key('fn_trans_marker'):
            fn_trans_marker = cfg_dict['fn_trans_marker']
        if cfg_dict.has_key('include_sphinx'):
            include_sphinx = bool(cfg_dict['include_sphinx'])
        xmins = [min(wave_list) for wave_list in instr.data_wave_list]
        xmaxs = [max(wave_list) for wave_list in instr.data_wave_list]
        lls = self.createLineLabelsFromLineLists(star=star_grid[0],\
                                                 xmin=min(xmins),\
                                                 xmax=max(xmaxs),\
                                                 fn_trans_marker=\
                                                     fn_trans_marker,\
                                                 instrument=instrument)
        plot_filenames = []
        if include_sphinx:
            if set([s['MOLECULE'] and 1 or 0 for s in star_grid]) \
                            == set([0]) \
                    or set([s['LAST_GASTRONOOM_MODEL'] for s in star_grid]) \
                            == set(['']): 
                include_sphinx = 0
            else: 
                if instrument == 'PACS':
                    self.setSphinxPacs(star_grid)
        for i_file,(wave,flux,filename,xmin,xmax) in enumerate(\
                    zip(instr.data_wave_list,instr.data_flux_list,\
                        instr.data_filenames,xmins,xmaxs)):
            if include_sphinx and instrument == 'PACS':
                sphinx_flux = [sphinx 
                               for sphinx in self.sphinx_flux_list[i_file] 
                               if list(sphinx)]
            elif include_sphinx and instrument == 'SPIRE':
                sphinx_flux = [instr.getSphinxConvolution(star,filename)[1]
                               for star in star_grid]
            else:
                sphinx_flux = []
            
            #-- Set filename for plot
            pfn = fn_plt if fn_plt else 'line_id'
            suff = os.path.split(filename)[1].replace('.dat','')
            pfn = self.setFnPlt(pfn,fn_suffix=suff,fn_subfolder='LineLists')

            keytags = ['%s %s'%(instrument,filename.replace('_','\_'))] + \
                      ['Model %i: %s'\
                       %(i+1,instrument=='PACS' \
                             and str(star['LAST_PACS_MODEL']).replace('_','\_')\
                             or star['LAST_GASTRONOOM_MODEL'].replace('_','\_')) 
                       for i,star in enumerate(star_grid) 
                       if star['LAST_GASTRONOOM_MODEL'] and include_sphinx]
            plot_filenames.append(Plotting2.plotCols(\
                    x=[wave]*(len(sphinx_flux)+1),y=[flux]+sphinx_flux,\
                    cfg=cfg_dict,filename=pfn,keytags=keytags,\
                    plot_title=self.star_name_plots,histoplot=[0],\
                    number_subplots=3,line_labels=lls,\
                    line_label_color=1,line_label_lines=1,\
                    line_label_spectrum=1))
        #-- Set filename for plot
        pfn = fn_plt if fn_plt else 'line_id'
        suff = instrument.lower()
        pfn = self.setFnPlt(pfn,fn_suffix=suff,fn_subfolder='LineLists') 
        pfn += '.pdf'
        DataIO.joinPdf(old=sorted(plot_filenames),new=pfn)
        print '** Plots can be found at:'
        print pfn
        print '***********************************'

                                                
   
    def plotAbundanceProfiles(self,star_grid=[],models=[],cfg='',\
                              fn_plt='',per_molecule=0,unit='cm'):  
        
        '''
        Plot abundance profiles for all molecules in every model.
        
        @keyword star_grid: List of Star() instances. If default, model ids 
                            have to be given.
                                  
                            (default: [])
        @type star_grid: list[Star()]
        @keyword models: The model ids, only required if star_grid is []
        
                         (default: [])
        @type models: list[string]
        @keyword cfg: path to the Plotting2.plotCols config file. If default,
                      the hard-coded default plotting options are used.
                          
                      (default: '')
        @type cfg: string
        @keyword fn_plt: A base plot filename. Includes folder. If not, a 
                         default is added
                         
                         (default: '')
        @type fn_plt: string
        @keyword per_molecule: Plot one molecule for all models in one figure.
        
                               (default: 0)
        @type per_molecule: bool
        @keyword unit: The radial unit. Can be 'cm', 'au', 'm' or 'rstar'
        
                       (default: cm)
        @type unit: str
        
        '''
        
        print '***********************************'
        print '** Plotting Abundance Profiles'
        if not star_grid and models:
            star_grid = self.makeStars(models=models)
        elif (not models and not star_grid) or (models and star_grid):
            print '** Input is undefined or doubly defined. Aborting.'
            return
        pfns = []
        cfg_dict = Plotting2.readCfg(cfg)
        if cfg_dict.has_key('filename'):
            fn_plt = cfg.pop('filename')
        if cfg_dict.has_key('per_molecule'):
            per_molecule = cfg_dict['per_molecule']
        if cfg_dict.has_key('unit'):
            unit = cfg_dict['unit'].lower()
        
        #-- Some general plot settings
        extra_pars = dict()
        extra_pars['ymin'] = 1e-9
        extra_pars['ymax'] = 1e-3
        extra_pars['ylogscale'] = 1 
        extra_pars['xlogscale'] = 1
        extra_pars['figsize'] = (12.5,8.5)
        
        if unit == 'cm': xaxis = '$r\ \mathrm{(cm)}$'
        elif unit =='au': xaxis = '$r\ \mathrm{(AU)}$'
        elif unit == 'm': xaxis = '$r\ \mathrm{(m)}$'
        else: xaxis = '$r\ \mathrm{(R}_\star\mathrm{)}$'
        extra_pars['xaxis'] = xaxis
        
        #-- Dict to keep track of all data
        ddata = dict()
        for istar,star in enumerate(star_grid):
            if not star['LAST_GASTRONOOM_MODEL']: continue
            ddata[istar] = dict()
            for molec in star['GAS_LIST']: 
                mid = molec.getModelId()
                if not mid: continue
                ddata[istar][molec.molecule] = dict()
                rad = star.getGasRad(unit=unit,ftype='1',mstr=molec.molecule,
                                     modelid=mid)
                nh2 = star.getGasNumberDensity(ftype='1',mstr=molec.molecule,
                                               modelid=mid)
                nmol = star.getGasNumberDensity(molecule=1,ftype='1',\
                                                mstr=molec.molecule,\
                                                modelid=mid)
                ddata[istar][molec.molecule]['rad'] = rad
                ddata[istar][molec.molecule]['nh2'] = nh2
                ddata[istar][molec.molecule]['nmol'] = nmol
                if molec.set_keyword_change_abundance:
                    cff = DataIO.readCols(molec.change_fraction_filename)
                    rfrac,frac = cff[0],cff[1]
                    rfrac = rfrac
                    frac_interpol = interp1d(rfrac,frac)(rad)
                    #- if error happens, catch and print out warning, plus run
                    #- interpolation again with bounds_error=False, fill_value=frac[-1]
                    #- if bounds_error=False and a warning is printed by scipy, 
                    #- then no need to catch error first
                    #- frac_interpol = array(Interpol.doInterpol(x_in=rfrac,\
                    #-            y_in=frac,gridsx=[rad])[0][0])
                else:
                    frac_interpol = 1
                #-- GASTRoNOoM output already takes into account enhance_abundance_factor
                #   abun_factor only takes into account isotope ratios and OPR
                abun = nmol/nh2*frac_interpol*molec.abun_factor     
                ddata[istar][molec.molecule]['abun'] = abun
                ddata[istar][molec.molecule]['key'] = molec.molecule_plot
                ddata[istar][molec.molecule]['id'] = mid
                
            if not per_molecule:
                #-- Collect all data
                radii = [dmol['rad'] for molec,dmol in ddata[istar].items()]
                abuns = [dmol['abun'] for molec,dmol in ddata[istar].items()]
                keytags = [dmol['key'] for molec,dmol in ddata[istar].items()]
                ids = [dmol['id'] for molec,dmol in ddata[istar].items()]
                
                #-- Add additional information if requested
                if star.has_key('R_DES_H2O'):
                    radii.extend([array([star['R_DES_H2O'],star['R_DES_H2O']])])
                    abuns.extend([[1e-2,1e-9]])
                    keytags.append('Condensation radius H$_2$O ice')
                    lt.append('--k')
                if star['R_OH1612']:
                    radii.extend([array([star['R_OH1612'],star['R_OH1612']])])
                    abuns.extend([[1e-2,1e-9]])
                    keytags.append('Location OH maser')
                    lt.append('-k')
                
                #-- Set the yaxis tag
                yaxis = '$n_\mathrm{molec}/n_{\mathrm{H}_2}$'
                
                #-- Set filename
                pfn = fn_plt if fn_plt else 'abundance_profiles'
                suff = '_'.join(list(set(ids)))
                pfn = self.setFnPlt(pfn,fn_suffix=suff)

                pfns.append(Plotting2.plotCols(x=radii,y=abuns,cfg=cfg_dict,\
                                               filename=pfn,keytags=keytags,\
                                               yaxis=yaxis,**extra_pars))
        
        if per_molecule:
            #-- Collect all data
            molecs = list(set([molec for istar in ddata.keys()
                                     for molec in ddata[istar].keys()]))
            for molec in molecs: 
                #-- Collect data
                radii = [dmol['rad']
                         for istar in ddata.keys()
                         for imolec,dmol in ddata[istar].items()
                         if molec == imolec]
                abuns = [dmol['abun']
                         for istar in ddata.keys()
                         for imolec,dmol in ddata[istar].items()
                         if molec == imolec]
                keytags = [dmol['id'].replace('_','\_') 
                           for istar in ddata.keys()
                           for imolec,dmol in ddata[istar].items()
                           if molec == imolec]

                #-- Set the y axis tag
                strmolec = ddata[0][molec]['key']
                yaxis = '$n_\mathrm{%s}/n_{\mathrm{H}_2}$'%strmolec

                #-- Make filename
                pfn = fn_plt if fn_plt else 'abundance_profiles'
                pfn = self.setFnPlt(pfn,fn_suffix=molec)

                pfns.append(Plotting2.plotCols(x=radii,y=abuns,yaxis=yaxis,\
                                               filename=pfn,keytags=keytags,\
                                               cfg=cfg_dict,**extra_pars))  
                
        if not per_molecule and pfns and pfns[0][-4:] == '.pdf':    
            pfn = fn_plt if fn_plt else 'abundance_profiles'
            pfn = self.setFnPlt(pfn) + '.pdf'
            DataIO.joinPdf(old=pfns,new=pfn)
            print '** Plots can be found at:'
            print pfn
            print '***********************************'
        else:
            print '** Plots can be found at:'
            print '\n'.join(pfns)
            print '***********************************'
            
            

    def plotLineContributions(self,star_grid,fn_plt='',normalized=1,cfg='',\
                              do_sort=1,include_velocity=1):
        
        '''
        Plot the source function as function of impact parameter for every 
        transition.
        
        @param star_grid: The model parameter sets
        @type star_grid: list[Star()]
        
        @keyword fn_plt: A base plot filename. Includes folder. If not, a 
                         default is added
                         
                         (default: '')
        @type fn_plt: string
        @keyword cfg: path to the Plotting2.plotCols config file. If default,
                      the hard-coded default plotting options are used.
                          
                      (default: '')
        @type cfg: string
        @keyword normalized: plot the normalized source functions as opposed 
                             to not normalized
                             
                             (default: 1)
        @type normalized: bool
        @keyword do_sort: Sort the transition list according to wavelength. If 
                          off, the original order given in the CC input file is 
                          kept
                          
                          (default: 1)
        @type do_sort: bool
        @keyword include_velocity: Include the velocity profile on the plot
                          
                                   (default: 0)
        @type include_velocity: bool
        
        '''
        
        print '***********************************'
        print '** Plotting Line Contributions'
        cfg_dict = Plotting2.readCfg(cfg)
        if cfg_dict.has_key('filename'):
            fn_plt = cfg.pop('filename')
        if cfg_dict.has_key('do_sort'):
             do_sort = int(cfg_dict['do_sort'])
        if cfg_dict.has_key('normalized'):
             normalized = int(cfg_dict['normalized'])
        if cfg_dict.has_key('include_velocity'):
             include_velocity = int(cfg_dict['include_velocity'])

        normalized = int(normalized)
        for i,star in enumerate(star_grid):
            extra_pars = dict()
            if do_sort:
                transitions = sorted([trans 
                                      for trans in star['GAS_LINES'] 
                                      if trans.getModelId()],\
                                     key=lambda x:x.wavelength)
            else:
                transitions = star['GAS_LINES']
            if include_velocity:
                rad = star.getGasRad(unit='rstar')
                vel = star.getGasVelocity()
                vel = vel/10.**5
                extra_pars['twiny_x'] = [rad]
                extra_pars['twiny_y'] = [vel]
                extra_pars['twiny_keytags'] = [r'$v_\mathrm{g}$']
                extra_pars['twinyaxis'] = r'$v_\mathrm{g}$ (km s$^{-1}$)' 
            
            [trans.readSphinx() for trans in transitions]
            radii = [trans.sphinx.getImpact() for trans in transitions]
            linecontribs =  [normalized \
                                and list(trans.sphinx.getNormalizedIntensity())\
                                or list(trans.sphinx.getWeightedIntensity())
                             for trans in transitions]
            
            #-- Set filename
            pfn = fn_plt if fn_plt else 'linecontrib'
            subf = 'LCs'
            suff = '{}_{}'.format(star['LAST_GASTRONOOM_MODEL'],i)
            pfn = self.setFnPlt(pfn,fn_suffix=suff,fn_subfolder=subf)

            extra_pars['filename'] = pfn
            extra_pars['keytags'] = ['$\mathrm{%s}:$ %s'\
                                      %(trans.molecule.molecule_plot,\
                                        trans.makeLabel())
                                     for trans in transitions]
            extra_pars['key_location'] = 'lower right'
            extra_pars['ymin'] = normalized and -0.01 or None
            extra_pars['ymax'] = normalized and 1.02 or None
            extra_pars['xmin'] = 1
            extra_pars['xaxis'] = '$p\ \mathrm{(R}_\star\mathrm{)}$'
            extra_pars['yaxis'] = '$I(p)\ pdp$'
            extra_pars['linewidth'] = 3
            extra_pars['xlogscale'] = 1
            
            pfn = Plotting2.plotCols(x=radii,y=linecontribs,cfg=cfg_dict,\
                                     **extra_pars)
            print '** Plot can be found at:'
            print pfn
            print '***********************************'                            
        

        
    def setSphinxPacs(self,star_grid,refresh_sphinx_flux=0):
        
        ''' 
        Prepare Sphinx output in Pacs format (including convolution).
        
        @param star_grid: Parameter sets. If empty list, no sphinx models are 
                          set, but an empty list is set for each datafile.
        @type star_grid: list[Star()]
        
        @keyword refresh_sphinx_flux: redo the sphinx flux list by pulling from
                                      db, regardless of whether it's already
                                      been done or not.
                                      
                                      (default: 0)
        @type refresh_sphinx_flux: bool
        
        '''
        
        if not self.sphinx_flux_list or refresh_sphinx_flux:    
            self.pacs.prepareSphinx(star_grid)
            #- The sphinx convolved models always have the same wavelength 
            #- list as their respective data files
            self.sphinx_flux_list = [[self.pacs.getSphinxConvolution(star,fn)[1]
                                      for star in star_grid]
                                     for fn in self.pacs.data_filenames]
            



    def createLineLabels(self,star_grid=[],linelists=[],fn_trans_marker='',\
                         unit='micron',mark_undetected=0,instrument='PACS'):

        '''
        Create line labels for all transitions in Star() objects or in
        LineList() objects or in a TRANSITION definition file. Priority:
        star_grid > linelists. fn_trans_marker is always added in addition.

        @keyword star_grid: The Star() models.

                            (default: [])
        @type star_grid: list[Star()]
        @keyword linelists: The LineList() objects.

                            (default: [])
        @type linelists: list[LineList()]
        @keyword fn_trans_marker: A file that includes TRANSITION definitions.
                                  These transitions will be marked up in the
                                  plot. For instance, when indicating a subset
                                  of transitions for one reason or another.
                                  The line type can be set for this specific
                                  subset, differently from other lines and
                                  regardless of the molecule. In combination
                                  with a doubly defined line label (through
                                  star_grid/linelists), lines can be marked
                                  up.

                                  (default: '')
        @type fn_trans_marker: string
        @keyword mark_undetected: Mark the undetected transitions in the same
                                  way extra marked transitions would be marked
                                  by fn_trans_marker.

                                  (default: 0)
        @type mark_undetected: bool
        @keyword unit: The unit of the location number. Can be 'micron' or
                       'cm-1'.

                       (default: 'micron')
        @type unit: string
        @keyword instrument: The instrument object for which the line labels 
                             are created. Used to retrieve the v_lsr. Either
                             'PACS' or 'SPIRE'
                             
                             (default: 'SPIRE')
        @type instrument: str

        @return: a sorted list(set) of line labels
        @rtype: list[string]

        '''

        instrument = instrument.upper()
        if instrument == 'PACS':
          vlsr = self.pacs.vlsr
        elif instrument == 'SPIRE':
          vlsr = self.spire.vlsr
          
        if star_grid:
            alltrans = Transition.extractTransFromStars(star_grid,\
                                                        dtype=instrument,\
                                                        reset_data=0)
        elif linelists:
            alltrans = [t   for ll in linelists
                            for t in ll.makeTransitions()]
        else:
            alltrans = []

        lls = [('%s %s'%(t.molecule.molecule,t.makeLabel()),\
                t.wavelength*10**4*1./(1-vlsr/t.c),\
                t.molecule.molecule_index,\
                t.vup>0)
               for t in alltrans]

        used_indices = list(set([ll[-2] for ll in lls]))
        if fn_trans_marker:
            def_molecs = dict([(ll.molecule.molecule,ll.molecule) 
                               for ll in linelists])
            if star_grid: star = star_grid[0]
            else: star = None
            trl = DataIO.readDict(fn_trans_marker,multi_keys=['TRANSITION'])
            n_entry = len(trl['TRANSITION'][0].split())
            trl_sorted = DataIO.checkEntryInfo(trl['TRANSITION'],n_entry,\
                                               'TRANSITION')
            etrans = [makeTransition(trans=t,def_molecs=def_molecs,star=star) 
                      for t in trl_sorted]
            this_index = max(used_indices)+1
            used_indices = used_indices + [this_index]
            ells = [('%s %s'%(t.molecule.molecule,t.makeLabel()),\
                    t.wavelength*10**4*1./(1-vlsr/t.c),\
                    this_index,\
                    t.vup>0)
                   for t in etrans]
            lls = lls + ells

        if mark_undetected:
            this_index = max(used_indices)+1
            extra_trans = [t 
                           for t in alltrans 
                           if t.getIntIntUnresolved()[0] is None]
            ells = [('%s %s'%(t.molecule.molecule,t.makeLabel()),\
                     t.wavelength*10**4*1./(1-vlsr/t.c),\
                     this_index,\
                     t.vup>0)
                    for t in extra_trans]
            lls = lls + ells

        if unit == 'cm-1':
            lls = [(l,1./w*10**4,i,vib) for l,w,i,vib in lls]
        lls = sorted(lls,key=operator.itemgetter(1))
        return lls 
    
        
        
    def plotPacsLineScans(self,star_grid=[],models=[],exclude_data=0,cfg='',\
                          cont_subtracted=1,fn_trans_marker='',fn_plt='',\
                          dimensions=(5,2),mark_undetected=0,\
                          remove_axis_titles=1,include_band=1):
         
        '''
        Plot PACS line scans.
        
        Data can be in- or excluded, as can models.
        
        Both continuum subtracted data as well as the original spectra can be 
        plotted.
        
        @keyword star_grid: star models for which PACS data will be fetched. 
                               
                            (default: [])
        @type star_grid: list[Star()]
        @keyword models: list of pacs_ids or gastronoom model ids. If neither 
                         this or star_grid are defined, only data are plotted.
                         If star_grid is defined, this keyword is ignored.
                         (default: [])
        @type models: list[strings]
        @keyword cfg: path to the Plotting2.plotCols config file. If default,
                      the hard-coded default plotting options are used.
                       
                      (default: '')
        @type cfg: string         
        @keyword fn_plt: A plot filename for the tiled plot.
                         
                         (default: '')
        @type fn_plt: string
        @keyword fn_trans_marker: A file that includes TRANSITION definitions.
                                  These transitions will be marked up in the 
                                  plot. For instance, when indicating a subset 
                                  of transitions for one reason or another.
                                  The line type can be set for this specific 
                                  subset, differently from other lines and 
                                  regardless of the molecule. In combination
                                  with a doubly defined line label (through the
                                  star_grid['GAS_LINES']), lines can be marked
                                  up.
                                  
                                  (default: '')
        @type fn_trans_marker: string
        @keyword mark_undetected: Mark the undetected transitions in the same
                                  way extra marked transitions would be marked
                                  by fn_trans_marker. 
                                  
                                  (default: 0)
        @type mark_undetected: bool
        @keyword remove_axis_titles: Remove axis titles in between different 
                                     tiles in the plot. Only keeps the ones on
                                     the left and the bottom of the full plot.
                                     
                                     (default: 1)
        @type remove_axis_titles: bool
        @keyword include_band: Include a label that names the band. 
        
                               (default: 1)
        @type include_band: bool
        @keyword exclude_data: if enabled only the sphinx mdels are plotted.
         
                               (default: 0)
        @type exclude_data: bool
        @keyword cont_subtracted: Plot the continuum subtracted data.
        
                                  (default: 1)
        @type cont_subtracted: bool
        @keyword dimensions: The number of tiles in the x and y direction is 
                             given: (x-dim,y-dim)
                             
                             (default: (5,2))
        @type dimensions: tuple(int,int)
        
        '''
         
        print '***********************************'
        print '** Plotting line scans.'
        if self.pacs is None: 
            print '** No PATH_PACS given. Cannot plot PACS spectra without '+\
                  'data information. Aborting...'
            return
        if not star_grid and models:
            star_grid = self.makeStars(models=models)
                
        self.setSphinxPacs(star_grid)
        cfg_dict = Plotting2.readCfg(cfg)
        if cfg_dict.has_key('filename'):
            fn_plt = cfg.pop('filename')
        if cfg_dict.has_key('exclude_data'):
            exclude_data = bool(cfg_dict['exclude_data'])
        if cfg_dict.has_key('fn_trans_marker'):
            fn_trans_marker = cfg_dict['fn_trans_marker']
        if cfg_dict.has_key('cont_subtracted'):
            cont_subtracted = cfg_dict['cont_subtracted']
        if cfg_dict.has_key('mark_undetected'):
            mark_undetected = cfg_dict['mark_undetected']
        if cfg_dict.has_key('remove_axis_titles'):
            remove_axis_titles = cfg_dict['remove_axis_titles']
        if cfg_dict.has_key('dimensions'):
            dimensions = (int(cfg_dict['dimensions'][0]),\
                          int(cfg_dict['dimensions'][1]))
        
        if not star_grid: 
            exclude_data = 0

        lls = self.createLineLabels(star_grid=star_grid,\
                                    fn_trans_marker=fn_trans_marker,\
                                    mark_undetected=mark_undetected,\
                                    instrument='PACS')
        tiles = []            
        print '** Plotting now...'
        for idd,(wave,flux,flux_ori,sphinx_flux,filename,ordername) in \
              enumerate(sorted(zip(self.pacs.data_wave_list,\
                                   self.pacs.data_flux_list,\
                                   self.pacs.data_original_list,\
                                   self.sphinx_flux_list,\
                                   self.pacs.data_filenames,\
                                   self.pacs.data_ordernames),\
                               key=lambda x: x[0][0])):
            ddict = dict()
            ddict['x'] = exclude_data \
                            and [wave]*(len(sphinx_flux)) \
                            or [wave]*(len(sphinx_flux)+1)
            d_yvals = cont_subtracted and [flux] or [flux_ori]
            ddict['y'] = exclude_data and sphinx_flux or d_yvals+sphinx_flux
            if include_band:
                ddict['labels'] = [(ordername,0.08,0.80)]
            ddict['xmin'] = wave[0]
            ddict['xmax'] = wave[-1]
            ddict['ymin'] = 0.95*min([min(ff) for ff in ddict['y'] if ff.size])
            ddict['ymax'] = 1.2*max([max(ff) for ff in ddict['y'] if ff.size])
            ddict['histoplot'] = (not exclude_data) and [0] or []
            ddict['line_labels'] = lls
                                    #[(label,wl,i) 
                                    #for label,wl,i in lls
                                    #if wl <= wave[-1] and wl >= wave[0]]
            if remove_axis_titles: 
                n_tiles = len(self.pacs.data_filenames)
                ddict['xaxis'] = idd in range(n_tiles-dimensions[0],n_tiles)\
                                    and r'$\lambda$ ($\mu$m)' or ''
                ddict['yaxis'] = idd%dimensions[0] == 0 \
                                    and r'$F_\nu$ (Jy)' or ''
            tiles.append(ddict)
        
        #-- Set plot filename
        pfn = fn_plt if fn_plt else 'PACS_linescans'
        subf = 'PACS_results'
        pfn = self.setFnPlt(pfn,fn_subfolder=subf)

        pfn = Plotting2.plotTiles(filename=fn_plt,data=tiles,cfg=cfg_dict,\
                                  line_label_color=1,fontsize_label=15,\
                                  line_label_lines=1,dimensions=dimensions)
        print '** Your plot can be found at:'
        print pfn
        print '***********************************'

       

    def plotPacs(self,star_grid=[],models=[],exclude_data=0,fn_plt='',cfg='',\
                 fn_trans_marker='',include_band=1,number_subplots=3,\
                 mark_undetected=0):
        
        '''
        Plot PACS data along with Sphinx results, one plot per band.
        
        @keyword star_grid: star models for which PACS data will be fetched, 
                            default occurs when model_ids are passed instead, 
                            ie outside a CC modeling session
                                    
                            (default: [])
        @type star_grid: list[Star()]
        @keyword models: list of pacs_ids or gastronoom model ids, default if 
                         Star models are passed instead
                                
                         (default: [])
        @type models: list[strings]            
        @keyword exclude_data: if enabled only the sphinx mdels are plotted.
        
                               (default: 0)
        @type exclude_data: bool
        @keyword fn_plt: A plot filename to which an index is added for each
                         subband.
                         
                         (default: '')
        @type fn_plt: string
        @keyword cfg: path to the Plotting2.plotCols config file. If default, the
                      hard-coded default plotting options are used.
                         
                      (default: '')
        @type cfg: string
        @keyword fn_trans_marker: A file that includes TRANSITION definitions.
                                  These transitions will be marked up in the 
                                  plot. For instance, when indicating a subset 
                                  of transitions for one reason or another.
                                  The line type can be set for this specific 
                                  subset, differently from other lines and 
                                  regardless of the molecule. In combination
                                  with a doubly defined line label (through the
                                  star_grid['GAS_LINES']), lines can be marked
                                  up.
                                  
                                  (default: '')
        @type fn_trans_marker: string
        @keyword mark_undetected: Mark the undetected transitions in the same
                                  way extra marked transitions would be marked
                                  by fn_trans_marker. 
                                  
                                  (default: 0)
        @type mark_undetected: bool
        @keyword include_band: Include a name tag for the band order in plot.
                                    
                               (default: 1)
        @type include_band: bool
        @keyword line_label_dashedvib: Use dashed lines for vibrational 
                                       transitions in line label lines. 
                             
                                       (default: 0)
        @type line_label_dashedvib: bool
        
        '''
        
        print '***********************************'
        print '** Creating PACS + Sphinx plot.'
        if self.pacs is None: 
            print '** No PATH_PACS given. Cannot plot PACS spectra without data'+\
                  ' information. Aborting...'
            return
        if not star_grid and models:
            star_grid = self.makeStars(models=models)
        elif (not models and not star_grid) or (models and star_grid):
            print '** Input is undefined or doubly defined. Aborting.'
            return
        if set([s['MOLECULE'] and 1 or 0 for s in star_grid]) == set([0]): 
            return
        
        self.setSphinxPacs(star_grid)
        print '** Plotting now...'
        
        cfg_dict = Plotting2.readCfg(cfg)
        if cfg_dict.has_key('filename'):
            fn_plt = cfg.pop('filename')
        if cfg_dict.has_key('exclude_data'):
            exclude_data = bool(cfg_dict['exclude_data'])
        if cfg_dict.has_key('fn_trans_marker'):
            fn_trans_marker = cfg_dict['fn_trans_marker']
        if cfg_dict.has_key('include_band'):
            include_band = bool(cfg_dict['include_band'])
        if cfg_dict.has_key('mark_undetected'):
            mark_undetected = cfg_dict['mark_undetected']
        if cfg_dict.has_key('labels'):
            labels = bool(cfg_dict['labels'])
        else:
            labels = []
        
        lls = self.createLineLabels(star_grid=star_grid,\
                                    fn_trans_marker=fn_trans_marker,\
                                    mark_undetected=mark_undetected,\
                                    instrument='PACS')
        
        plot_filenames = []
        for wave,flux,sphinx_flux,dfn,band in zip(self.pacs.data_wave_list,\
                                                  self.pacs.data_flux_list,\
                                                  self.sphinx_flux_list,\
                                                  self.pacs.data_filenames,\
                                                  self.pacs.data_ordernames):
            #-- Set plot filename
            pfn = fn_plt if fn_plt else os.path.split(dfn)[1]
            pfn = self.setFnPlt(pfn,fn_suffix=band,fn_subfolder='PACS_results')

            keytags = ['Model %i: %s'%(i+1,str(star['LAST_PACS_MODEL'])\
                                .replace('_','\_')) 
                       for i,star in enumerate(star_grid)]
            if exclude_data:
                x_list = [wave]*(len(sphinx_flux)) 
                y_list = sphinx_flux
            else:
                x_list = [wave]*(len(sphinx_flux)+1)
                y_list = [flux]+sphinx_flux
                keytags = ['PACS Spectrum'] + keytags
            if include_band:
                elabel = [(band,0.05,0.80)]
            else:
                elabel = []
            plot_filenames.append(Plotting2.plotCols(x=x_list,y=y_list,\
                    keytags=keytags,number_subplots=3,\
                    plot_title='%s: %s - %s'%(self.plot_id.replace('_','\_'),\
                    self.star_name_plots,band),cfg=cfg_dict,\
                    line_labels=lls,\
                    histoplot=not exclude_data and [0] or [],\
                    filename=pfn,labels=labels+elabel,\
                    line_label_spectrum=1,line_label_color=1))
        if plot_filenames and plot_filenames[0][-4:] == '.pdf':
            #-- Set merged plot filename
            pfn = fn_plt if fn_plt else 'PACS_spectrum'
            newf = self.setFnPlt(pfn) + '.pdf'
            DataIO.joinPdf(old=sorted(plot_filenames),new=newf,\
                           del_old=not fn_plt)
            print '** Your plots can be found at:'
            print newf
            print '***********************************'
        else:
            print '** Your plots can be found at:'
            print '\n'.join(plot_filenames)
            print '***********************************'



    def plotPacsSegments(self,star_grid,pacs_segments_path='',mode='sphinx',\
                         fn_plt='',fn_trans_marker='',cfg='',\
                         include_sphinx=None,exclude_data=0):
        
        '''
        Plot segments of spectra only.
        
        An inputfile gives the wavelength ranges, given by pacs_segments_path.
        
        Can include the sphinx results overplotted with the data, as well as line
        labels generated either for sphinx results (mode == 'sphinx') or from a 
        spectroscopic database (mode == 'll').
                
        @param star_grid: star models for which PACS data will be fetched, 
        @type star_grid: list(Star())
        
        @keyword pacs_segments_path: The path to the file listing pairs of 
                                     wavelength ranges for plotting the 
                                     segments. This par can be passed through 
                                     the cfg file as well. 
        @type pacs_segments_path: string
        @keyword mode: the mode in which this method is used, the string is  
                       added to the outputfilename, can be 'sphinx' or 'll' for
                       now, determines the type of line labels. 'll' gives line
                       labels generated from a spectroscopic database. 'sphinx'
                       gives line labels for all transitions in all Star 
                       objects in star_grid. Can be passed through the cfg file.
                         
                       (default: sphinx)
        @type mode: string
        @keyword include_sphinx: Add sphinx results to the plots
        
                                 (default: None)
        @type include_sphinx: bool
        @keyword exclude_data: The data are not included when True. 
                                
                               (default: 0) 
        @type exclude_data: bool
        @keyword fn_plt: A plot filename to which an index is added for each
                         subband.
                         
                         (default: '')
        @type fn_plt: string
        @keyword fn_trans_marker: A file that includes TRANSITION definitions.
                                  These transitions will be marked up in the 
                                  plot. For instance, when indicating a subset 
                                  of transitions for one reason or another.
                                  The line type can be set for this specific 
                                  subset, differently from other lines and 
                                  regardless of the molecule. In combination
                                  with a doubly defined line label (through the
                                  star_grid['GAS_LINES']), lines can be marked
                                  up.
                                  
                                  (default: '')
        @type fn_trans_marker: string
        @keyword cfg: path to the Plotting2.plotCols config file. If default,
                      the hard-coded default plotting options are used.
                          
                      (default: '')
        @type cfg: string
        
        '''
        
        cfg_dict = Plotting2.readCfg(cfg)
        if cfg_dict.has_key('mode'):
            mode = cfg_dict['mode']
        if cfg_dict.has_key('pacs_segments_path'):
            pacs_segments_path = cfg_dict['pacs_segments_path']
        if cfg_dict.has_key('include_sphinx'):
            include_sphinx = cfg_dict['include_sphinx']
        if cfg_dict.has_key('filename'):
            fn_plt = cfg.pop('filename')
        if cfg_dict.has_key('fn_trans_marker'):
            fn_trans_marker = cfg_dict['fn_trans_marker']
        if cfg_dict.has_key('exclude_data'):
            exclude_data = bool(cfg_dict['exclude_data'])
            
        if self.pacs is None:
            print 'No PACS data found for plotting PACS segments. Aborting...'
            return
        elif not pacs_segments_path:
            print 'No pacs_segments_path given. Pass in the cfg file or in ' +\
                  'the method call. Aborting...' 
            return
        else:
            self.setSphinxPacs(star_grid)

        if mode == 'll':
            xmins=[min(wave_list) for wave_list in self.pacs.data_wave_list]
            xmaxs=[max(wave_list) for wave_list in self.pacs.data_wave_list]
            lls = self.createLineLabelsFromLineLists(star=star_grid[0],\
                                                     xmin=min(xmins),\
                                                     xmax=max(xmaxs),\
                                                     fn_trans_marker=\
                                                            fn_trans_marker,\
                                                     instrument='PACS')
        elif mode == 'sphinx':
            lls = self.createLineLabels(star_grid=star_grid,\
                                        fn_trans_marker=fn_trans_marker,
                                        instrument='PACS')
        else:
            print 'Mode for plotting PACS segments not recognized. Aborting...'
            return
        
        if include_sphinx is None:
            include_sphinx = self.sphinx_flux_list and 1 or 0
        print '** Plotting spectral segments.'
        for index, (wmin, wmax) in \
                enumerate(zip(*DataIO.readCols(pacs_segments_path))):
            delta = (wmax-wmin)/2.
            for i_file,(wave,flux,filename) in \
                     enumerate(zip(self.pacs.data_wave_list,\
                                   self.pacs.data_flux_list,\
                                   self.pacs.data_filenames)):
                if wmin > wave[0] and wmax < wave[-1]:
                    flux = flux[abs(wave-((wmax+wmin)/2.))<=delta]
                    if not include_sphinx: sphinx_flux = []
                    else: 
                        sphinx_flux = \
                            [f[abs(wave-((wmax+wmin)/2.))<=delta] 
                            for f in self.sphinx_flux_list[i_file] if list(f)]
                    wave = wave[abs(wave-((wmax+wmin)/2.))<=delta]
                    
                    #-- Set plot filename
                    pfn = fn_plt if fn_plt else 'PACS_spectrum'
                    suff = '{}_segment_{:.2f}_{:.2f}'.format(mode,wmin,wmax)
                    subf = mode=='ll' and 'LineLists' or 'PACS_results'
                    pfn = self.setFnPlt(pfn,fn_suffix=suff,fn_subfolder=subf)
                    
                    #-- Additional plot settings
                    extra_stats = dict([('line_labels',lls),\
                                        ('histoplot',not exclude_data \
                                                        and [0] or []),\
                                        ('filename',pfn)])
                    
                    #-- Data to be plotted 
                    w = [wave]*(len(sphinx_flux)+(not exclude_data and 1 or 0))
                    f = exclude_data and sphinx_flux or [flux]+sphinx_flux
                    
                    pfn = Plotting2.plotCols(x=w,y=f,cfg=cfg_dict,**extra_stats)
                    print '** Segment finished and saved at:'
                    print pfn
                    
                    

    def plotSpire(self,star_grid=[],models=[],exclude_data=0,fn_plt='',\
                  fn_trans_marker='',number_subplots=3,cfg=''):
        
        '''
        Plot SPIRE data along with Sphinx results. In flux (Jy) vs wavelength
        (micron)
        
        @keyword star_grid: star models for which SPIRE data will be fetched, 
                            default occurs when model_ids are passed instead, 
                            ie outside a CC modeling session
                                    
                            (default: [])
        @type star_grid: list[Star()]
        @keyword models: list of gastronoom model ids, default if 
                         Star models are passed instead
                                
                         (default: [])
        @type models: list[strings]            
        @keyword exclude_data: if enabled only the sphinx mdels are plotted.
        
                               (default: 0)
        @type exclude_data: bool
        @keyword fn_trans_marker: A file that includes TRANSITION definitions.
                                  These transitions will be marked up in the 
                                  plot. For instance, when indicating a subset 
                                  of transitions for one reason or another.
                                  The line type can be set for this specific 
                                  subset, differently from other lines and 
                                  regardless of the molecule. In combination
                                  with a doubly defined line label (through the
                                  star_grid['GAS_LINES']), lines can be marked
                                  up.
                                  
                                  (default: '')
        @type fn_trans_marker: string
        @keyword fn_plt: A plot filename to which an index is added for each
                         subband.
                         
                         (default: '')
        @type fn_plt: string
        @keyword cfg: path to the Plotting2.plotCols config file. If default,
                      the hard-coded default plotting options are used.
                          
                      (default: '')
        @type cfg: string
        
        '''
        
        print '***********************************'
        print '** Creating SPIRE + Sphinx plot.'
        if self.spire is None: 
            print '** No PATH_SPIRE given. Cannot plot SPIRE spectra '+\
                  'without data information. Aborting...'
            return
        if not star_grid and models:
            star_grid = self.makeStars(models=models)
        elif (not models and not star_grid) or (models and star_grid):
            print '** Input is undefined or doubly defined. Aborting.'
            return
        if set([s['MOLECULE'] and 1 or 0 for s in star_grid]) == set([0]): 
            return
        print '** Plotting now...'

        cfg_dict = Plotting2.readCfg(cfg)
        if cfg_dict.has_key('filename'):
            fn_plt = cfg.pop('filename')
        if cfg_dict.has_key('exclude_data'):
            exclude_data = bool(cfg_dict['exclude_data'])
        if cfg_dict.has_key('fn_trans_marker'):
            fn_trans_marker = cfg_dict['fn_trans_marker']
        self.spire.prepareSphinx(star_grid)
        lls = self.createLineLabels(star_grid,instrument='SPIRE')

        if fn_trans_marker:
            used_indices = list(set([ll[-2] for ll in lls]))
            this_index = [ii for ii in range(100) if ii not in used_indices][0]
            ells = self.createLineLabels(fn_trans_marker=fn_trans_marker,\
                                         ilabel=this_index,instrument='SPIRE')
            lls = lls + ells
        plot_filenames = []
        for wave,flux,band,dfn in zip(self.spire.data_wave_list,\
                                           self.spire.data_flux_list,\
                                           self.spire.data_ordernames,\
                                           self.spire.data_filenames):
            #-- Set plot filename
            pfn = fn_plt if fn_plt else 'spire_spectrum'
            pfn = self.setFnPlt(pfn,fn_suffix=band)

            sphinx_flux = [self.spire.getSphinxConvolution(star,dfn)[1]
                           for star in star_grid]
            w = exclude_data \
                          and [wave]*(len(sphinx_flux)) \
                          or [wave]*(len(sphinx_flux)+1)
            f = exclude_data and sphinx_flux or [flux] + sphinx_flux 
            keytags = ['Model %i: %s'%(i+1,star['LAST_GASTRONOOM_MODEL']\
                                    .replace('_','\_')) 
                       for i,star in enumerate(star_grid)]
            if not exclude_data: 
                keytags = ['Spire Spectrum'] + keytags
            plot_filenames.append(Plotting2.plotCols(x=w,y=f,\
                keytags=keytags,number_subplots=3,\
                line_label_color=1,line_labels=lls,\
                plot_title='%s: %s' %(self.plot_id.replace('_','\_'),\
                                      self.star_name_plots),\
                histoplot= not exclude_data and [0] or [],\
                filename=pfn,cfg=cfg_dict,\
                line_label_spectrum=1))
        if plot_filenames and plot_filenames[0][-4:] == '.pdf':
            #-- Set merged plot filename
            pfn = fn_plt if fn_plt else 'SPIRE_spectrum'
            newf = self.setFnPlt(pfn) + '.pdf'
            DataIO.joinPdf(old=sorted(plot_filenames,reverse=True),new=newf,\
                           del_old=not fn_plt)
            print '** Your plots can be found at:'
            print newf
            print '***********************************'
        else:
            print '** Your plots can be found at:'
            print '\n'.join(plot_filenames)
            print '***********************************'

    
    def plotIntTmb(self,star_grid=[],scale=1,fn_plt='',cfg = ''):
        
        '''
        Plot of the integrated main beam temperature of the molecular data
        and that obtained from model(s). Jup vs K.
        
        @keyword star_grid: star models to be included in
        
                            (default: [])
        @type star_grid: list[Star()]
        @keyword scale: scale int. Tmb to an antenna of 1 m**2,
                        necesarry to compare data from different telescope_string
                        
                        (default = 1)
        @type scale: bool
        @keyword fn_plt: A plot filename to which an index is added for each
                         subband.
                         
                         (default: '')
        @type fn_plt: string
        @keyword cfg: path to the Plotting2.plotCols config file. If default,
                      the hard-coded default plotting options are used.
                      
                      (default: '')
        @type cfg: string
        
        '''
        
        print '***********************************'   
        print '** Plotting integrated main beam temperatures'
        print '** Plots can be found at '
        
        #-- Read cfg file and retrieve sub plot method specific keywords.
        cfg_dict = Plotting2.readCfg(cfg)
        if cfg_dict.has_key('filename'):
            fn_plt = cfg.pop('filename')
        if cfg_dict.has_key('scale'):
            scale = bool(cfg_dict['scale'])

        ### Data
        #-- Get the int. mean beam temp. and its error for the data, 
        #-- split up according to telescope
        trans = star_grid[0]['GAS_LINES']
        tele = list(set([t.telescope for t in trans]))
        molecs = list(set([t.molecule for t in trans]))

        for jj in range(len(molecs)):
            jup_split = []
            data = []
            error = []
            
            for ii in range(len(tele)):
                tr = [t for t in trans 
                      if t.telescope == tele[ii] and t.molecule == molecs[jj]]
                jup_split.append([t.jup for t in tr])
                idata,ierror = Transition.getLineStrengths(tr,mode='dtmb',\
                                                           scale=scale)
                data.append(idata)
                #-- Error is given in relative numbers.
                error.append(idata*ierror)
            
            tra = [t for t in trans if t.molecule == molecs[jj]]
            
            #-- Initialise labels and types for plotting
            types_data = ['ro','gs','bp']
            if len(jup_split)%3 != 0:
                types_data = types_data + types_data[0:(len(jup_split)%3)]    
            if len(tele) == 2:
                types_data = ['ro','gs']
            
            ### Models
            #-- Get int. main beam temp. of model(s) and initialise plotting
            data_model = []
            label_model = []
            types_model = []
            colors = ['k', 'm', '0.50', 'c', 'y', 'r', 'g','b']
            C = len(colors)
            for ii in range(len(star_grid)):
                trans = star_grid[ii]['GAS_LINES']
                molecs = list(set([t.molecule for t in trans]))
                intra = [t for t in trans if t.molecule == molecs[jj]]
                mod = Transition.getLineStrengths(intra,mode='mtmb',scale=scale)
                data_model.append(mod[0])
                label_model.append(trans[0].getModelId().replace('_','\_'))
                types_model.append("".join([colors[ii%C], '--x']))
                
            ##- Get jup, and sort data in order of increasing jup
            jup = [t.jup for t in tra]
            indices = np.argsort(jup)
            jup.sort()
            data_model = [list(data_model[x][indices]) 
                          for x in range(len(data_model))]


            ### Plotting
            #-- Initialise x, y, yerr, line types and labels
            x_toplot = jup_split + [jup]*len(star_grid) 
            y_toplot = data + data_model            
            yerr_toplot = error + [None]*len(star_grid)
            types = types_data + types_model
            labels = tele + label_model
            
            #-- Set plot filename
            pfn = fn_plt if fn_plt else 'intTmb'
            suff = '_'.join([star_grid[0]['LAST_GASTRONOOM_MODEL'], \
                             molecs[jj].makeLabel()[2:-2]])
            pfn = self.setFnPlt(pfn,fn_suffix=suff)

            #-- Cfg and specific plotting settings
            extra_pars = dict()
            extra_pars['xmin'] = min(jup)-0.5
            extra_pars['xmax'] = max(jup)+0.5
            extra_pars['figsize'] = (15,9)
            extra_pars['yaxis'] = '$\int T_\mathrm{mb}\ (\mathrm{K\ km/s})$'
            extra_pars['xaxis'] = '$J_{up}$'
            extra_pars['keytags'] = labels
            extra_pars['line_types'] = types
            extra_pars['filename'] = pfn

            #-- Plot
            pfn = Plotting2.plotCols(x=x_toplot,y=y_toplot,cfg=cfg_dict,\
                                     yerr=yerr_toplot,**extra_pars)
            print pfn
        print '***********************************'<|MERGE_RESOLUTION|>--- conflicted
+++ resolved
@@ -176,14 +176,9 @@
                                                  'Grain-size Weighted Drift'],\
                                         xlogscale=1))
         if pfns and pfns[0][-4:] == '.pdf':    
-<<<<<<< HEAD
-            new_filename = os.path.join(self.pplot,'velocity_profiles.pdf')
-            DataIO.joinPdf(old=sorted(pfns),new=new_filename)
-=======
             pfn = fn_plt if fn_plt else 'velocity_profiles'
             pfn = self.setFnPlt(pfn) + '.pdf'
             DataIO.joinPdf(old=sorted(pfns),new=pfn,del_old=0)
->>>>>>> bd02322f
             print '** Plots can be found at:'
             print pfn
             print '***********************************' 
